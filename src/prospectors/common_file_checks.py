"""
Provides common checks or filters for prospecting a directory tree to determine
whether the files and directory structure can be used for ingestion.
"""


# ---Imports
from pathlib import Path
from typing import List, Tuple

from src.helpers.constants import (
    COMMON_MACOS_SYS_FILES,
    COMMON_WIN_SYS_FILES,
    MACOS_PREFIXES_TO_REJECT,
    METADATA_FILE_SUFFIX,
)


def perform_common_file_checks(
    path: Path,
    recursive: bool = True,
    reject_hidden: bool = False,
) -> Tuple[List[Path], List[Path]]:
    """Performs the checking procedures and determines which files
    should be rejected based on common system file names and common
    file prefixes.
    Args:
        path (Path): the path to perform the check on.
        recursive (bool): whether to perform checks on child directories recursively.
    Returns:
        Tuple[[List[Path], List[Path]]]: lists of filepaths that are rejected or accepted.
    """

<<<<<<< HEAD
    common_filenames = [*COMMON_MACOS_SYS_FILES, *COMMON_WIN_SYS_FILES]
    # Can be constructed from multiple lists in future
    reject_prefixes = MACOS_PREFIXES_TO_REJECT

    rejection_list, ingestion_list = iterate_dir(
        path,
        common_filenames,
        reject_prefixes,
        reject_hidden,
        recursive,
    )

    return (rejection_list, ingestion_list)


def iterate_dir(
    directory: Path,
    common_filenames: List[str],
    reject_prefixes: List[str],
    reject_hidden: bool,
    recursive: bool,
) -> Tuple[List[Path], List[Path]]:
    """Iterates through a specified directory to perform common checks
    Args:
        dir (Path): directory to check
        common_filenames (List[str]): a list of system filenames
        reject_prefixes (List[str]): a list of known prefixes for system files
        reject_hidden (bool): a flag to indicate if dot files should automatically be
            rejected
        recursive (bool): a flag to indicate if subdirectories should be iterated over
            recursively
    Returns:
        Tuple([List[Path], List[Path]]): lists of filepaths that
        rejected or accepted in this directory.
    """
    glob_str = "**/*" if recursive else "*"
    paths = directory.glob(glob_str)
    dir_list = [item for item in paths if item.is_file()]
    rejection_list = [
        item
        for item in dir_list
        if (
            item.name in common_filenames
            or check_file_prefix(item, reject_prefixes, reject_hidden, dir_list)
            or METADATA_FILE_SUFFIX in item.stem
        )
    ]
    rejection_set = set(rejection_list)
    ingestion_list = [item for item in dir_list if item not in rejection_set]

    return (rejection_list, ingestion_list)


def check_file_prefix(
    test_file: Path,
    reject_prefixes: List[str],
    reject_hidden: bool,
    dir_list: List[Path],
) -> bool:
    """Checks a file against its residing folder by first determining
    whether the file has a common prefix, then checking if there is a file
    that already exists if the prefix was removed. If so, this indicates
    that the file was an operating-system-generated metafile.
    Args:
        test_file (Path): the file object to check
        reject_prefixes (List[str]): list of known file prefixes to reject
        reject_hidden (bool): a flag to indicate if dot files should automatically be
            rejected
        dir_list (List[Path]): The files in a directory containing the test_file
            so that the prefix can be checked to see if a data file also exists.
    Returns:
        bool: True if file is metafile, False otherwise
    """
    return any(
        (
            (
                test_file.stem.startswith(test_str)
                and Path(test_file.name.removeprefix(test_str)) in dir_list
            )
            or (test_file.stem.startswith(".") and reject_hidden)
        )
        for test_str in reject_prefixes
    )

=======
    def __init__(
        self,
    ) -> None:
        """Instantiates look-up tables for common system files."""
        csf = CommonSystemFiles()
        self.common_fnames_lut = csf.fnames_lut
        self.reject_prefix_lut = csf.reject_prefixes_lut

    def perform_common_file_checks(
        self,
        path: str,
        recursive: bool = True,
    ) -> tuple[list[str], list[str]]:
        """Performs the checking procedures and determines which files
        should be rejected based on common system file names and common
        file prefixes.
        Args:
            path (str): the path to perform the check on.
            recursive (bool): whether to perform checks on child directories recursively.
        Returns:
            tuple[[list[str], list[str]]]: lists of filepaths that are rejected or accepted.
        """
        rejection_list: list[str] = []
        ingestion_list: list[str] = []

        if recursive:
            for root, dirs, files in os.walk(path):
                out = self._iterate_dir(
                    root,
                    self.common_fnames_lut,
                    self.reject_prefix_lut,
                )

                rejection_list = self._extend_list(rejection_list, out[0])
                ingestion_list = self._extend_list(ingestion_list, out[1])

                for dir in dirs:
                    dirlist = os.listdir(os.path.join(root, dir))
                    if len(dirlist) == 0:
                        logger.debug("Empty dir {0} found in {1}".format(root, dir))
        else:
            out = self._iterate_dir(
                path, self.common_fnames_lut, self.reject_prefix_lut
            )
            rejectables = out[0]
            ingestables = out[1]
            rejection_list = self._extend_list(rejection_list, rejectables)
            ingestion_list = self._extend_list(ingestion_list, ingestables)

        return (rejection_list, ingestion_list)

    def _extend_list(
        self,
        main_list: list[str],
        ext_list: list[str],
    ) -> list[str]:
        extended_list = main_list.copy()
        extended_list.extend(ext_list)
        return extended_list

    def _iterate_dir(
        self,
        dir: str,
        cmn_fnames_lut: dict[str, Any],
        rej_prfx_lut: dict[str, Any],
    ) -> tuple[list[str], list[str]]:
        """Iterates through a specified directory to perform common checks
        Args:
            dir (str): directory to check
            cmn_fnames_lut (dict[str, str]): look-up table of common system filenames
            rej_prfx_lut (dict[str, str]): look-up table of file prefixes to reject
            chk_eqv_file (bool):
        Returns:
            tuple([list[str], list[str]]): lists of filepaths that
            rejected or accepted in this directory.
        """
        rejection_list: list[str] = []
        ingestion_list: list[str] = []

        dir_list = [
            item for item in os.listdir(dir) if os.path.isfile(os.path.join(dir, item))
        ]
        dir_lut = dict.fromkeys(dir_list)
        for item in dir_list:
            test_fp = os.path.join(dir, item)
            if os.path.isfile(test_fp):
                if item in cmn_fnames_lut:
                    rejection_list.append(test_fp)
                elif self._check_for_equivalent_file_in_folder(
                    dir_lut, rej_prfx_lut, item
                ):
                    rejection_list.append(test_fp)
                elif self._check_for_leading_dot_underscore(
                    dir_lut, rej_prfx_lut, item
                ):
                    rejection_list.append(test_fp)
                elif pc.METADATA_FILE_SUFFIX in item:
                    rejection_list.append(test_fp)
                else:
                    ingestion_list.append(test_fp)

        return (rejection_list, ingestion_list)

    def _check_for_equivalent_file_in_folder(
        self,
        dir_lut: dict[str, Any],
        rej_prfx_lut: dict[str, Any],
        file: str,
    ) -> bool:
        """Checks a file against its residing folder by first determining
        whether the file has a common prefix, then checking if there is a file
        that already exists if the prefixed was removed. If so, this indicates
        that the file was an operating-system-generated metafile.
        Args:
            dir_lut (dict[str, Any]): lookup table of all items in the directory
            rej_prfx_lut (dict[str, Any]): lookup table of all file prefixes
            file (str): file to check
        Returns:
            bool: True if file is metafile, False otherwise
        """
        for search_str in rej_prfx_lut.keys():
            if file.find(search_str) == 0:
                search_file = file.replace(search_str, "")
                if search_file in dir_lut:
                    return True

        return False

    def _check_for_leading_dot_underscore(
        self,
        dir_lut: dict[str, Any],
        rej_prfx_lut: dict[str, Any],
        file: str,
    ) -> bool:
        """Checks a file for a leading '._' which is a strong indicator that
        the file is generated by the OS and hence a metafile.
        Please note that there may be a chance that a researcher may use '._'
        as a file (though unlikely). Should this incidence arise, then this
        function should be called/ignored accordingly.

        Args:
            dir_lut (dict[str, Any]): lookup table of all items in the directory
            rej_prfx_lut (dict[str, any]): lookup table of all file prefixes
            file (str): file to check
        Returns:
            bool: True if file is metafile, False otherwise
        """
        for search_str in rej_prfx_lut.keys():
            if file.find(search_str) == 0:
                search_file = file.replace(search_str, "")
                if search_file in dir_lut:
                    return True

        return False

>>>>>>> c2c508de
<|MERGE_RESOLUTION|>--- conflicted
+++ resolved
@@ -1,275 +1,181 @@
-"""
-Provides common checks or filters for prospecting a directory tree to determine
-whether the files and directory structure can be used for ingestion.
-"""
-
-
-# ---Imports
-from pathlib import Path
-from typing import List, Tuple
-
-from src.helpers.constants import (
-    COMMON_MACOS_SYS_FILES,
-    COMMON_WIN_SYS_FILES,
-    MACOS_PREFIXES_TO_REJECT,
-    METADATA_FILE_SUFFIX,
-)
-
-
-def perform_common_file_checks(
-    path: Path,
-    recursive: bool = True,
-    reject_hidden: bool = False,
-) -> Tuple[List[Path], List[Path]]:
-    """Performs the checking procedures and determines which files
-    should be rejected based on common system file names and common
-    file prefixes.
-    Args:
-        path (Path): the path to perform the check on.
-        recursive (bool): whether to perform checks on child directories recursively.
-    Returns:
-        Tuple[[List[Path], List[Path]]]: lists of filepaths that are rejected or accepted.
-    """
-
-<<<<<<< HEAD
-    common_filenames = [*COMMON_MACOS_SYS_FILES, *COMMON_WIN_SYS_FILES]
-    # Can be constructed from multiple lists in future
-    reject_prefixes = MACOS_PREFIXES_TO_REJECT
-
-    rejection_list, ingestion_list = iterate_dir(
-        path,
-        common_filenames,
-        reject_prefixes,
-        reject_hidden,
-        recursive,
-    )
-
-    return (rejection_list, ingestion_list)
-
-
-def iterate_dir(
-    directory: Path,
-    common_filenames: List[str],
-    reject_prefixes: List[str],
-    reject_hidden: bool,
-    recursive: bool,
-) -> Tuple[List[Path], List[Path]]:
-    """Iterates through a specified directory to perform common checks
-    Args:
-        dir (Path): directory to check
-        common_filenames (List[str]): a list of system filenames
-        reject_prefixes (List[str]): a list of known prefixes for system files
-        reject_hidden (bool): a flag to indicate if dot files should automatically be
-            rejected
-        recursive (bool): a flag to indicate if subdirectories should be iterated over
-            recursively
-    Returns:
-        Tuple([List[Path], List[Path]]): lists of filepaths that
-        rejected or accepted in this directory.
-    """
-    glob_str = "**/*" if recursive else "*"
-    paths = directory.glob(glob_str)
-    dir_list = [item for item in paths if item.is_file()]
-    rejection_list = [
-        item
-        for item in dir_list
-        if (
-            item.name in common_filenames
-            or check_file_prefix(item, reject_prefixes, reject_hidden, dir_list)
-            or METADATA_FILE_SUFFIX in item.stem
-        )
-    ]
-    rejection_set = set(rejection_list)
-    ingestion_list = [item for item in dir_list if item not in rejection_set]
-
-    return (rejection_list, ingestion_list)
-
-
-def check_file_prefix(
-    test_file: Path,
-    reject_prefixes: List[str],
-    reject_hidden: bool,
-    dir_list: List[Path],
-) -> bool:
-    """Checks a file against its residing folder by first determining
-    whether the file has a common prefix, then checking if there is a file
-    that already exists if the prefix was removed. If so, this indicates
-    that the file was an operating-system-generated metafile.
-    Args:
-        test_file (Path): the file object to check
-        reject_prefixes (List[str]): list of known file prefixes to reject
-        reject_hidden (bool): a flag to indicate if dot files should automatically be
-            rejected
-        dir_list (List[Path]): The files in a directory containing the test_file
-            so that the prefix can be checked to see if a data file also exists.
-    Returns:
-        bool: True if file is metafile, False otherwise
-    """
-    return any(
-        (
-            (
-                test_file.stem.startswith(test_str)
-                and Path(test_file.name.removeprefix(test_str)) in dir_list
-            )
-            or (test_file.stem.startswith(".") and reject_hidden)
-        )
-        for test_str in reject_prefixes
-    )
-
-=======
-    def __init__(
-        self,
-    ) -> None:
-        """Instantiates look-up tables for common system files."""
-        csf = CommonSystemFiles()
-        self.common_fnames_lut = csf.fnames_lut
-        self.reject_prefix_lut = csf.reject_prefixes_lut
-
-    def perform_common_file_checks(
-        self,
-        path: str,
-        recursive: bool = True,
-    ) -> tuple[list[str], list[str]]:
-        """Performs the checking procedures and determines which files
-        should be rejected based on common system file names and common
-        file prefixes.
-        Args:
-            path (str): the path to perform the check on.
-            recursive (bool): whether to perform checks on child directories recursively.
-        Returns:
-            tuple[[list[str], list[str]]]: lists of filepaths that are rejected or accepted.
-        """
-        rejection_list: list[str] = []
-        ingestion_list: list[str] = []
-
-        if recursive:
-            for root, dirs, files in os.walk(path):
-                out = self._iterate_dir(
-                    root,
-                    self.common_fnames_lut,
-                    self.reject_prefix_lut,
-                )
-
-                rejection_list = self._extend_list(rejection_list, out[0])
-                ingestion_list = self._extend_list(ingestion_list, out[1])
-
-                for dir in dirs:
-                    dirlist = os.listdir(os.path.join(root, dir))
-                    if len(dirlist) == 0:
-                        logger.debug("Empty dir {0} found in {1}".format(root, dir))
-        else:
-            out = self._iterate_dir(
-                path, self.common_fnames_lut, self.reject_prefix_lut
-            )
-            rejectables = out[0]
-            ingestables = out[1]
-            rejection_list = self._extend_list(rejection_list, rejectables)
-            ingestion_list = self._extend_list(ingestion_list, ingestables)
-
-        return (rejection_list, ingestion_list)
-
-    def _extend_list(
-        self,
-        main_list: list[str],
-        ext_list: list[str],
-    ) -> list[str]:
-        extended_list = main_list.copy()
-        extended_list.extend(ext_list)
-        return extended_list
-
-    def _iterate_dir(
-        self,
-        dir: str,
-        cmn_fnames_lut: dict[str, Any],
-        rej_prfx_lut: dict[str, Any],
-    ) -> tuple[list[str], list[str]]:
-        """Iterates through a specified directory to perform common checks
-        Args:
-            dir (str): directory to check
-            cmn_fnames_lut (dict[str, str]): look-up table of common system filenames
-            rej_prfx_lut (dict[str, str]): look-up table of file prefixes to reject
-            chk_eqv_file (bool):
-        Returns:
-            tuple([list[str], list[str]]): lists of filepaths that
-            rejected or accepted in this directory.
-        """
-        rejection_list: list[str] = []
-        ingestion_list: list[str] = []
-
-        dir_list = [
-            item for item in os.listdir(dir) if os.path.isfile(os.path.join(dir, item))
-        ]
-        dir_lut = dict.fromkeys(dir_list)
-        for item in dir_list:
-            test_fp = os.path.join(dir, item)
-            if os.path.isfile(test_fp):
-                if item in cmn_fnames_lut:
-                    rejection_list.append(test_fp)
-                elif self._check_for_equivalent_file_in_folder(
-                    dir_lut, rej_prfx_lut, item
-                ):
-                    rejection_list.append(test_fp)
-                elif self._check_for_leading_dot_underscore(
-                    dir_lut, rej_prfx_lut, item
-                ):
-                    rejection_list.append(test_fp)
-                elif pc.METADATA_FILE_SUFFIX in item:
-                    rejection_list.append(test_fp)
-                else:
-                    ingestion_list.append(test_fp)
-
-        return (rejection_list, ingestion_list)
-
-    def _check_for_equivalent_file_in_folder(
-        self,
-        dir_lut: dict[str, Any],
-        rej_prfx_lut: dict[str, Any],
-        file: str,
-    ) -> bool:
-        """Checks a file against its residing folder by first determining
-        whether the file has a common prefix, then checking if there is a file
-        that already exists if the prefixed was removed. If so, this indicates
-        that the file was an operating-system-generated metafile.
-        Args:
-            dir_lut (dict[str, Any]): lookup table of all items in the directory
-            rej_prfx_lut (dict[str, Any]): lookup table of all file prefixes
-            file (str): file to check
-        Returns:
-            bool: True if file is metafile, False otherwise
-        """
-        for search_str in rej_prfx_lut.keys():
-            if file.find(search_str) == 0:
-                search_file = file.replace(search_str, "")
-                if search_file in dir_lut:
-                    return True
-
-        return False
-
-    def _check_for_leading_dot_underscore(
-        self,
-        dir_lut: dict[str, Any],
-        rej_prfx_lut: dict[str, Any],
-        file: str,
-    ) -> bool:
-        """Checks a file for a leading '._' which is a strong indicator that
-        the file is generated by the OS and hence a metafile.
-        Please note that there may be a chance that a researcher may use '._'
-        as a file (though unlikely). Should this incidence arise, then this
-        function should be called/ignored accordingly.
-
-        Args:
-            dir_lut (dict[str, Any]): lookup table of all items in the directory
-            rej_prfx_lut (dict[str, any]): lookup table of all file prefixes
-            file (str): file to check
-        Returns:
-            bool: True if file is metafile, False otherwise
-        """
-        for search_str in rej_prfx_lut.keys():
-            if file.find(search_str) == 0:
-                search_file = file.replace(search_str, "")
-                if search_file in dir_lut:
-                    return True
-
-        return False
-
->>>>>>> c2c508de
+"""
+Provides common checks or filters for prospecting a directory tree to determine
+whether the files and directory structure can be used for ingestion.
+"""
+
+
+# ---Imports
+from pathlib import Path
+from typing import List, Tuple
+
+from src.helpers.constants import (
+    COMMON_MACOS_SYS_FILES,
+    COMMON_WIN_SYS_FILES,
+    MACOS_PREFIXES_TO_REJECT,
+    METADATA_FILE_SUFFIX,
+)
+
+
+def perform_common_file_checks(
+    path: Path,
+    recursive: bool = True,
+    reject_hidden: bool = False,
+) -> Tuple[List[Path], List[Path]]:
+    """Performs the checking procedures and determines which files
+    should be rejected based on common system file names and common
+    file prefixes.
+    Args:
+        path (Path): the path to perform the check on.
+        recursive (bool): whether to perform checks on child directories recursively.
+    Returns:
+        Tuple[[List[Path], List[Path]]]: lists of filepaths that are rejected or accepted.
+    """
+
+    common_filenames = [*COMMON_MACOS_SYS_FILES, *COMMON_WIN_SYS_FILES]
+    # Can be constructed from multiple lists in future
+    reject_prefixes = MACOS_PREFIXES_TO_REJECT
+
+    def perform_common_file_checks(
+        self,
+        path: str,
+        recursive: bool = True,
+    ) -> tuple[list[str], list[str]]:
+        """Performs the checking procedures and determines which files
+        should be rejected based on common system file names and common
+        file prefixes.
+        Args:
+            path (str): the path to perform the check on.
+            recursive (bool): whether to perform checks on child directories recursively.
+        Returns:
+            tuple[[list[str], list[str]]]: lists of filepaths that are rejected or accepted.
+        """
+        rejection_list: list[str] = []
+        ingestion_list: list[str] = []
+
+        if recursive:
+            for root, dirs, files in os.walk(path):
+                out = self._iterate_dir(
+                    root,
+                    self.common_fnames_lut,
+                    self.reject_prefix_lut,
+                )
+
+
+                for dir in dirs:
+                    dirlist = os.listdir(os.path.join(root, dir))
+                    if len(dirlist) == 0:
+                        logger.debug("Empty dir {0} found in {1}".format(root, dir))
+        else:
+            out = self._iterate_dir(
+                path, self.common_fnames_lut, self.reject_prefix_lut
+            )
+            rejectables = out[0]
+            ingestables = out[1]
+            rejection_list = self._extend_list(rejection_list, rejectables)
+            ingestion_list = self._extend_list(ingestion_list, ingestables)
+
+    return (rejection_list, ingestion_list)
+
+    def _extend_list(
+        self,
+        main_list: list[str],
+        ext_list: list[str],
+    ) -> list[str]:
+        extended_list = main_list.copy()
+        extended_list.extend(ext_list)
+        return extended_list
+
+    def _iterate_dir(
+        self,
+        dir: str,
+        cmn_fnames_lut: dict[str, Any],
+        rej_prfx_lut: dict[str, Any],
+    ) -> tuple[list[str], list[str]]:
+        """Iterates through a specified directory to perform common checks
+        Args:
+            dir (str): directory to check
+            cmn_fnames_lut (dict[str, str]): look-up table of common system filenames
+            rej_prfx_lut (dict[str, str]): look-up table of file prefixes to reject
+            chk_eqv_file (bool):
+        Returns:
+            tuple([list[str], list[str]]): lists of filepaths that
+            rejected or accepted in this directory.
+        """
+        rejection_list: list[str] = []
+        ingestion_list: list[str] = []
+
+        dir_list = [
+            item for item in os.listdir(dir) if os.path.isfile(os.path.join(dir, item))
+        ]
+        dir_lut = dict.fromkeys(dir_list)
+        for item in dir_list:
+            test_fp = os.path.join(dir, item)
+            if os.path.isfile(test_fp):
+                if item in cmn_fnames_lut:
+                    rejection_list.append(test_fp)
+                elif self._check_for_equivalent_file_in_folder(
+                    dir_lut, rej_prfx_lut, item
+                ):
+                    rejection_list.append(test_fp)
+                elif self._check_for_leading_dot_underscore(
+                    dir_lut, rej_prfx_lut, item
+                ):
+                    rejection_list.append(test_fp)
+                elif pc.METADATA_FILE_SUFFIX in item:
+                    rejection_list.append(test_fp)
+                else:
+                    ingestion_list.append(test_fp)
+
+        return (rejection_list, ingestion_list)
+
+    def _check_for_equivalent_file_in_folder(
+        self,
+        dir_lut: dict[str, Any],
+        rej_prfx_lut: dict[str, Any],
+        file: str,
+    ) -> bool:
+        """Checks a file against its residing folder by first determining
+        whether the file has a common prefix, then checking if there is a file
+        that already exists if the prefixed was removed. If so, this indicates
+        that the file was an operating-system-generated metafile.
+        Args:
+            dir_lut (dict[str, Any]): lookup table of all items in the directory
+            rej_prfx_lut (dict[str, Any]): lookup table of all file prefixes
+            file (str): file to check
+        Returns:
+            bool: True if file is metafile, False otherwise
+        """
+        for search_str in rej_prfx_lut.keys():
+            if file.find(search_str) == 0:
+                search_file = file.replace(search_str, "")
+                if search_file in dir_lut:
+                    return True
+
+        return False
+
+    def _check_for_leading_dot_underscore(
+        self,
+        dir_lut: dict[str, Any],
+        rej_prfx_lut: dict[str, Any],
+        file: str,
+    ) -> bool:
+        """Checks a file for a leading '._' which is a strong indicator that
+        the file is generated by the OS and hence a metafile.
+        Please note that there may be a chance that a researcher may use '._'
+        as a file (though unlikely). Should this incidence arise, then this
+        function should be called/ignored accordingly.
+
+        Args:
+            dir_lut (dict[str, Any]): lookup table of all items in the directory
+            rej_prfx_lut (dict[str, any]): lookup table of all file prefixes
+            file (str): file to check
+        Returns:
+            bool: True if file is metafile, False otherwise
+        """
+        for search_str in rej_prfx_lut.keys():
+            if file.find(search_str) == 0:
+                search_file = file.replace(search_str, "")
+                if search_file in dir_lut:
+                    return True
+
+        return False