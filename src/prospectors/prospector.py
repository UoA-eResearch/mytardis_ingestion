"""Performs the prospecting process

Prospecting checks files and metadata files for any potential issues.

Specific prospector classes need to be subclassed from the abstract Prospector class
"""

import logging

# ---Imports
from abc import ABC, abstractmethod
from pathlib import Path

from src.extraction_output_manager.output_manager import OutputManager

# ---Constants
logger = logging.getLogger(__name__)
logger.setLevel(logging.DEBUG)


# ---Code
class AbstractProspector(ABC):
    """Abstract base class for the Prospector is used to prospect a given directory for files.

    Attributes:
        profile_sel (profile_selector.ProfileSelector): selected profile module
    """

    @abstractmethod
    def prospect(
        self,
<<<<<<< HEAD
        path: Path,
        recursive: bool,
        out_man: OutputManager,
    ) -> None:
        """Prospects metadata in a path

        Args:
            path (Path): the path to inspect for metadata
            recursive (bool): True to inspect all subdirectories in path, False to inspect path only
            out_man (om.OutputManager): class which stores info of outputs of the pre-ingestion
                processes
=======
        path: str,
        recursive: bool = True,
        out_man: Optional[om.OutputManager] = None,
    ) -> om.OutputManager:
        """
        This method prospect_directory is used to prospect a given directory for files.

        Parameters:
            path (str): Path to directory.
            recursive (bool): Whether to recursively search for files.
            out_man (om.OutputManager): Output manager instance.
>>>>>>> c2c508de

        Returns:
            OutputManager: output manager instance containing the outputs of the process
        """
        return None
<|MERGE_RESOLUTION|>--- conflicted
+++ resolved
@@ -1,61 +1,55 @@
-"""Performs the prospecting process
-
-Prospecting checks files and metadata files for any potential issues.
-
-Specific prospector classes need to be subclassed from the abstract Prospector class
-"""
-
-import logging
-
-# ---Imports
-from abc import ABC, abstractmethod
-from pathlib import Path
-
-from src.extraction_output_manager.output_manager import OutputManager
-
-# ---Constants
-logger = logging.getLogger(__name__)
-logger.setLevel(logging.DEBUG)
-
-
-# ---Code
-class AbstractProspector(ABC):
-    """Abstract base class for the Prospector is used to prospect a given directory for files.
-
-    Attributes:
-        profile_sel (profile_selector.ProfileSelector): selected profile module
-    """
-
-    @abstractmethod
-    def prospect(
-        self,
-<<<<<<< HEAD
-        path: Path,
-        recursive: bool,
-        out_man: OutputManager,
-    ) -> None:
-        """Prospects metadata in a path
-
-        Args:
-            path (Path): the path to inspect for metadata
-            recursive (bool): True to inspect all subdirectories in path, False to inspect path only
-            out_man (om.OutputManager): class which stores info of outputs of the pre-ingestion
-                processes
-=======
-        path: str,
-        recursive: bool = True,
-        out_man: Optional[om.OutputManager] = None,
-    ) -> om.OutputManager:
-        """
-        This method prospect_directory is used to prospect a given directory for files.
-
-        Parameters:
-            path (str): Path to directory.
-            recursive (bool): Whether to recursively search for files.
-            out_man (om.OutputManager): Output manager instance.
->>>>>>> c2c508de
-
-        Returns:
-            OutputManager: output manager instance containing the outputs of the process
-        """
-        return None
+"""Performs the prospecting process
+
+Prospecting checks files and metadata files for any potential issues.
+
+Specific prospector classes need to be subclassed from the abstract Prospector class
+"""
+
+import logging
+
+# ---Imports
+from abc import ABC, abstractmethod
+from pathlib import Path
+
+from src.extraction_output_manager.output_manager import OutputManager
+
+# ---Constants
+logger = logging.getLogger(__name__)
+logger.setLevel(logging.DEBUG)
+
+
+# ---Code
+class AbstractProspector(ABC):
+    """Abstract base class for the Prospector is used to prospect a given directory for files.
+
+    Attributes:
+        profile_sel (profile_selector.ProfileSelector): selected profile module
+    """
+
+    @abstractmethod
+    def prospect(
+        self,
+        path: Path,
+        recursive: bool,
+        out_man: OutputManager,
+    ) -> None:
+        """Prospects metadata in a path
+
+    def prospect_directory(
+        self,
+        path: str,
+        recursive: bool = True,
+        out_man: Optional[om.OutputManager] = None,
+    ) -> om.OutputManager:
+        """
+        This method prospect_directory is used to prospect a given directory for files.
+
+        Parameters:
+            path (str): Path to directory.
+            recursive (bool): Whether to recursively search for files.
+            out_man (om.OutputManager): Output manager instance.
+
+        Returns:
+            OutputManager: output manager instance containing the outputs of the process
+        """
+        return None