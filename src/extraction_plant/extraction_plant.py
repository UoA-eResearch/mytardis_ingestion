# pylint: disable-all
# type: ignore
# noqa
# nosec

"""Performs pre-ingestion_factory tasks

Pre-ingestion_factory tasks include prospecting, mining, and beneficiation.
"""
# ---Imports
import logging
from pathlib import Path
from typing import Any, Dict, Optional, Union

from src.beneficiations.beneficiation import Beneficiation
from src.config.singleton import Singleton
from src.extraction_output_manager.ingestibles import IngestibleDataclasses
from src.extraction_output_manager.output_manager import OutputManager
from src.miners.miner import Miner
<<<<<<< HEAD
from src.prospectors.prospector import AbstractProspector
=======
from src.prospectors.prospector import Prospector
>>>>>>> c2c508de

# ---Constants
logger = logging.getLogger(__name__)
logger.setLevel(logging.DEBUG)


# ---Code
class ExtractionPlant(metaclass=Singleton):
    """Used for extracting data from a given profile and path. Involves prospecting,
    mining and beneficiating.
    Prospecting is used to check and filter out data and metadata files that can be staged
    for ingestion.
    Mining is used to generate metadata files that contain fields compatible with the raw
    dataclasses.
    Beneficiating is used to parse the generated metadata files into the raw dataclasses.
    """

    def __init__(
        self,
        prospector: Union[AbstractProspector, None],
        miner: Union[Miner, None],
        beneficiation: Beneficiation,
    ) -> None:
        """Initializes an ExtractionPlant instance with the given parameters.

        Args:
            prospector (Prospector): The prospector instance.
            miner (Miner): The miner instance.
            beneficiation (Beneficiation): The beneficiation instance.

        Returns:
            None

        """
        self.prospector = prospector
        self.miner = miner
        self.beneficiation = beneficiation

    def run_extraction(
        self, pth: Path, ingest_dict: Optional[Dict[str, list[Any]]] = None
    ) -> IngestibleDataclasses:
        """Runs the full extraction process on the given path and file format. In the absence of a
        custom prospector in the prospector singleton and a custom miner in the miner singleton,
        the prospector and the miner will be skipped as this assumes the IDW was used.

        Args:
            pth (Path): The path of the files.
<<<<<<< HEAD
            ingest_dict (Optional[Dict[str, list[Any]]]): A dictionary containing metadata files to
                ingest. Used when IDW was used.
=======
            ingest_dict (Optional[Dict[str, list[Any]]]): A dictionary containing metadata files to ingest. Used when IDW was used. ---> Libby: used when IDW was not used?
>>>>>>> c2c508de

        Returns:
            IngestibleDataclasses: A class that contains the raw datafiles, datasets, experiments,
                and projects.

        Raises:
            Exception: If profile for extraction is not set.
        """
        out_man = OutputManager()
        ing_dclasses = IngestibleDataclasses()

        # These need fixing and tying to specific type hints

        if self.prospector.custom_prospector:  # type: ignore
            out_man = self._prospect(pth, out_man)

        if self.miner.custom_miner:  # type: ignore
            out_man = self._mine(pth, out_man)

        if not ingest_dict:
            ingest_dict = out_man.metadata_files_to_ingest_dict
        # ingestible_dataclasses_out = self._beneficiate(ingest_dict, ing_dclasses)
        # # Libby: changed to below
        ingestible_dataclasses_out = self._beneficiate(pth, ing_dclasses)
        return ingestible_dataclasses_out

    def _prospect(
        self,
        pth: Path,
        out_man: OutputManager,
    ) -> OutputManager:
        logger.info("prospecting")
        out_man_fnl: OutputManager = self.prospector.prospect_directory(  # type: ignore
            pth, True, out_man
        )
        return out_man_fnl

    def _mine(
        self,
        pth: Path,
        out_man: OutputManager,
    ) -> OutputManager:
        logger.info("mining")
        return self.miner.mine_directory(pth, True, out_man)  # type:ignore

    #    def _beneficiate(
    #        self,
    #        ingest_dict: Dict[str, list[Any]],
    #        ing_dclasses: IngestibleDataclasses,
    #    ) -> IngestibleDataclasses:
    #        logger.info("beneficiating")
    #        ingestible_dataclasses = self.beneficiation.beneficiation.beneficiate(
    #            ingest_dict,
    #            ing_dclasses)
    #        return ingestible_dataclasses

    # Libby: changes to IDW _beneficiate - need to test with ABI-music
    def _beneficiate(
        self,
        pth: Path,
        ing_dclasses: IngestibleDataclasses,
    ) -> IngestibleDataclasses:
        logger.info("beneficiating")
        ingestible_dataclasses = self.beneficiation.beneficiation.beneficiate(
            pth, ing_dclasses
        )
        return ingestible_dataclasses
<|MERGE_RESOLUTION|>--- conflicted
+++ resolved
@@ -1,144 +1,135 @@
-# pylint: disable-all
-# type: ignore
-# noqa
-# nosec
-
-"""Performs pre-ingestion_factory tasks
-
-Pre-ingestion_factory tasks include prospecting, mining, and beneficiation.
-"""
-# ---Imports
-import logging
-from pathlib import Path
-from typing import Any, Dict, Optional, Union
-
-from src.beneficiations.beneficiation import Beneficiation
-from src.config.singleton import Singleton
-from src.extraction_output_manager.ingestibles import IngestibleDataclasses
-from src.extraction_output_manager.output_manager import OutputManager
-from src.miners.miner import Miner
-<<<<<<< HEAD
-from src.prospectors.prospector import AbstractProspector
-=======
-from src.prospectors.prospector import Prospector
->>>>>>> c2c508de
-
-# ---Constants
-logger = logging.getLogger(__name__)
-logger.setLevel(logging.DEBUG)
-
-
-# ---Code
-class ExtractionPlant(metaclass=Singleton):
-    """Used for extracting data from a given profile and path. Involves prospecting,
-    mining and beneficiating.
-    Prospecting is used to check and filter out data and metadata files that can be staged
-    for ingestion.
-    Mining is used to generate metadata files that contain fields compatible with the raw
-    dataclasses.
-    Beneficiating is used to parse the generated metadata files into the raw dataclasses.
-    """
-
-    def __init__(
-        self,
-        prospector: Union[AbstractProspector, None],
-        miner: Union[Miner, None],
-        beneficiation: Beneficiation,
-    ) -> None:
-        """Initializes an ExtractionPlant instance with the given parameters.
-
-        Args:
-            prospector (Prospector): The prospector instance.
-            miner (Miner): The miner instance.
-            beneficiation (Beneficiation): The beneficiation instance.
-
-        Returns:
-            None
-
-        """
-        self.prospector = prospector
-        self.miner = miner
-        self.beneficiation = beneficiation
-
-    def run_extraction(
-        self, pth: Path, ingest_dict: Optional[Dict[str, list[Any]]] = None
-    ) -> IngestibleDataclasses:
-        """Runs the full extraction process on the given path and file format. In the absence of a
-        custom prospector in the prospector singleton and a custom miner in the miner singleton,
-        the prospector and the miner will be skipped as this assumes the IDW was used.
-
-        Args:
-            pth (Path): The path of the files.
-<<<<<<< HEAD
-            ingest_dict (Optional[Dict[str, list[Any]]]): A dictionary containing metadata files to
-                ingest. Used when IDW was used.
-=======
-            ingest_dict (Optional[Dict[str, list[Any]]]): A dictionary containing metadata files to ingest. Used when IDW was used. ---> Libby: used when IDW was not used?
->>>>>>> c2c508de
-
-        Returns:
-            IngestibleDataclasses: A class that contains the raw datafiles, datasets, experiments,
-                and projects.
-
-        Raises:
-            Exception: If profile for extraction is not set.
-        """
-        out_man = OutputManager()
-        ing_dclasses = IngestibleDataclasses()
-
-        # These need fixing and tying to specific type hints
-
-        if self.prospector.custom_prospector:  # type: ignore
-            out_man = self._prospect(pth, out_man)
-
-        if self.miner.custom_miner:  # type: ignore
-            out_man = self._mine(pth, out_man)
-
-        if not ingest_dict:
-            ingest_dict = out_man.metadata_files_to_ingest_dict
-        # ingestible_dataclasses_out = self._beneficiate(ingest_dict, ing_dclasses)
-        # # Libby: changed to below
-        ingestible_dataclasses_out = self._beneficiate(pth, ing_dclasses)
-        return ingestible_dataclasses_out
-
-    def _prospect(
-        self,
-        pth: Path,
-        out_man: OutputManager,
-    ) -> OutputManager:
-        logger.info("prospecting")
-        out_man_fnl: OutputManager = self.prospector.prospect_directory(  # type: ignore
-            pth, True, out_man
-        )
-        return out_man_fnl
-
-    def _mine(
-        self,
-        pth: Path,
-        out_man: OutputManager,
-    ) -> OutputManager:
-        logger.info("mining")
-        return self.miner.mine_directory(pth, True, out_man)  # type:ignore
-
-    #    def _beneficiate(
-    #        self,
-    #        ingest_dict: Dict[str, list[Any]],
-    #        ing_dclasses: IngestibleDataclasses,
-    #    ) -> IngestibleDataclasses:
-    #        logger.info("beneficiating")
-    #        ingestible_dataclasses = self.beneficiation.beneficiation.beneficiate(
-    #            ingest_dict,
-    #            ing_dclasses)
-    #        return ingestible_dataclasses
-
-    # Libby: changes to IDW _beneficiate - need to test with ABI-music
-    def _beneficiate(
-        self,
-        pth: Path,
-        ing_dclasses: IngestibleDataclasses,
-    ) -> IngestibleDataclasses:
-        logger.info("beneficiating")
-        ingestible_dataclasses = self.beneficiation.beneficiation.beneficiate(
-            pth, ing_dclasses
-        )
-        return ingestible_dataclasses
+# pylint: disable-all
+# type: ignore
+# noqa
+# nosec
+
+"""Performs pre-ingestion_factory tasks
+
+Pre-ingestion_factory tasks include prospecting, mining, and beneficiation.
+"""
+# ---Imports
+import logging
+from pathlib import Path
+from typing import Any, Dict, Optional, Union
+
+from src.beneficiations.beneficiation import Beneficiation
+from src.config.singleton import Singleton
+from src.extraction_output_manager.ingestibles import IngestibleDataclasses
+from src.extraction_output_manager.output_manager import OutputManager
+from src.miners.miner import Miner
+from src.prospectors.prospector import AbstractProspector
+
+# ---Constants
+logger = logging.getLogger(__name__)
+logger.setLevel(logging.DEBUG)
+
+
+# ---Code
+class ExtractionPlant(metaclass=Singleton):
+    """Used for extracting data from a given profile and path. Involves prospecting,
+    mining and beneficiating.
+    Prospecting is used to check and filter out data and metadata files that can be staged
+    for ingestion.
+    Mining is used to generate metadata files that contain fields compatible with the raw
+    dataclasses.
+    Beneficiating is used to parse the generated metadata files into the raw dataclasses.
+    """
+
+    def __init__(
+        self,
+        prospector: Union[AbstractProspector, None],
+        miner: Union[Miner, None],
+        beneficiation: Beneficiation,
+    ) -> None:
+        """Initializes an ExtractionPlant instance with the given parameters.
+
+        Args:
+            prospector (Prospector): The prospector instance.
+            miner (Miner): The miner instance.
+            beneficiation (Beneficiation): The beneficiation instance.
+
+        Returns:
+            None
+
+        """
+        self.prospector = prospector
+        self.miner = miner
+        self.beneficiation = beneficiation
+
+    def run_extraction(
+        self, pth: Path, ingest_dict: Optional[Dict[str, list[Any]]] = None
+    ) -> IngestibleDataclasses:
+        """Runs the full extraction process on the given path and file format. In the absence of a
+        custom prospector in the prospector singleton and a custom miner in the miner singleton,
+        the prospector and the miner will be skipped as this assumes the IDW was used.
+
+        Args:
+            pth (Path): The path of the files.
+            ingest_dict (Optional[Dict[str, list[Any]]]): A dictionary containing metadata files to ingest. Used when IDW was used. ---> Libby: used when IDW was not used?
+
+        Returns:
+            IngestibleDataclasses: A class that contains the raw datafiles, datasets, experiments,
+                and projects.
+
+        Raises:
+            Exception: If profile for extraction is not set.
+        """
+        out_man = OutputManager()
+        ing_dclasses = IngestibleDataclasses()
+
+        # These need fixing and tying to specific type hints
+
+        if self.prospector.custom_prospector:  # type: ignore
+            out_man = self._prospect(pth, out_man)
+
+        if self.miner.custom_miner:  # type: ignore
+            out_man = self._mine(pth, out_man)
+
+        if not ingest_dict:
+            ingest_dict = out_man.metadata_files_to_ingest_dict
+        # ingestible_dataclasses_out = self._beneficiate(ingest_dict, ing_dclasses)
+        # # Libby: changed to below
+        ingestible_dataclasses_out = self._beneficiate(pth, ing_dclasses)
+        return ingestible_dataclasses_out
+
+    def _prospect(
+        self,
+        pth: Path,
+        out_man: OutputManager,
+    ) -> OutputManager:
+        logger.info("prospecting")
+        out_man_fnl: OutputManager = self.prospector.prospect_directory(  # type: ignore
+            pth, True, out_man
+        )
+        return out_man_fnl
+
+    def _mine(
+        self,
+        pth: Path,
+        out_man: OutputManager,
+    ) -> OutputManager:
+        logger.info("mining")
+        return self.miner.mine_directory(pth, True, out_man)  # type:ignore
+
+    #    def _beneficiate(
+    #        self,
+    #        ingest_dict: Dict[str, list[Any]],
+    #        ing_dclasses: IngestibleDataclasses,
+    #    ) -> IngestibleDataclasses:
+    #        logger.info("beneficiating")
+    #        ingestible_dataclasses = self.beneficiation.beneficiation.beneficiate(
+    #            ingest_dict,
+    #            ing_dclasses)
+    #        return ingestible_dataclasses
+
+    # Libby: changes to IDW _beneficiate - need to test with ABI-music
+    def _beneficiate(
+        self,
+        pth: Path,
+        ing_dclasses: IngestibleDataclasses,
+    ) -> IngestibleDataclasses:
+        logger.info("beneficiating")
+        ingestible_dataclasses = self.beneficiation.beneficiation.beneficiate(
+            pth, ing_dclasses
+        )
+        return ingestible_dataclasses