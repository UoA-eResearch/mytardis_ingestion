"""Provides a set of wrappers around the requests module

This module acts as a wrapper around the requests mdoule to make RESTful API calls to MyTardis. It
is heavily based on the NGS ingestor for MyTardis found at
    https://github.com/mytardis/mytardis_ngs_ingestor
"""

import logging
from copy import deepcopy
<<<<<<< HEAD
from typing import Any, Callable, Dict, Generic, Literal, Optional, TypeVar
from urllib.parse import urljoin
=======
from datetime import timedelta
from typing import Any, Callable, Dict, Generic, Literal, Optional, TypeVar
from urllib.parse import urljoin, urlparse
>>>>>>> 49f90dd6

import requests
from pydantic import BaseModel, ValidationError
<<<<<<< HEAD
from requests import Response
from requests.exceptions import RequestException
=======
from requests import ConnectTimeout, ReadTimeout, RequestException, Response, Session
from requests_cache import CachedSession
from tenacity import (
    before_sleep_log,
    retry,
    retry_if_exception_type,
    stop_after_attempt,
    wait_exponential,
)
>>>>>>> 49f90dd6

from src.config.config import AuthConfig, ConnectionConfig
from src.mytardis_client.common_types import HttpRequestMethod
from src.mytardis_client.endpoint_info import get_endpoint_info
from src.mytardis_client.endpoints import URI, MyTardisEndpoint
from src.mytardis_client.response_data import MyTardisObjectData
from src.utils.types.type_helpers import all_true

# Defines the valid values for the MyTardis API version
MyTardisApiVersion = Literal["v1"]

logger = logging.getLogger(__name__)

# requests_cache is quite verbose in DEBUG - can crowd out other log messages
caching_logger = logging.getLogger("requests_cache")
caching_logger.setLevel(logging.INFO)


def make_api_stub(version: MyTardisApiVersion) -> str:
    """Creates a stub for the MyTardis API URL

    Args:
        version: The version of the MyTardis API to use

    Returns:
        A string containing the stub of the URL tailored for the API calls as defined in MyTardis
    """
    return f"/api/{version}/"


class BadGateWayException(RequestException):
    """A specific exception for 502 errors to trigger backoff retries.

    502 Bad Gateway triggers retries, since the proxy web server (eg Nginx
    or Apache) in front of MyTardis could be temporarily restarting
    """

    # Included for clarity even though it is unnecessary
    def __init__(
        self, response: Response
    ) -> None:  # pylint: disable=useless-super-delegation
        super().__init__(response)


class GetRequestMetaParams(BaseModel):
    """A Pydantic model to handle the parameters for a GET request to the MyTardis API"""

    limit: int = 20
    offset: int = 0


class GetResponseMeta(BaseModel):
    """A Pydantic model to handle the metadata from a GET request to the MyTardis API"""

    limit: int
    offset: int
    total_count: int
    next: Optional[str]
    previous: Optional[str]


T = TypeVar("T", bound=BaseModel)


class GetResponse(BaseModel, Generic[T]):
    """Data model for a response from a GET request to the MyTardis API"""

    meta: GetResponseMeta
    objects: list[T]


def sanitize_params(params: dict[str, Any]) -> dict[str, Any]:
    """Apply any necessary cleaning/transformation to a set of query parameters for a GET request.

    Args:
        params: A dictionary of query parameters

    Returns:
        A dictionary of parameters with sanitised values.
    """

    updated_params = deepcopy(params)

    def visit_entries(obj: Any, update: Callable[[Any], Any]) -> Any:

        if isinstance(obj, dict):
            return {k: visit_entries(v, update) for k, v in obj.items()}
        if isinstance(obj, list):
            return [visit_entries(v, update) for v in obj]
        return update(obj)

    def replace_uri_with_id(value: Any) -> Any:
        if isinstance(value, URI):
            return value.id
        if isinstance(value, str):
            try:
                return URI(value).id
            except ValidationError:
                pass

        return value

    # Replace any URIs with the ID as this is what MyTardis requires for GET requests
    updated_params = visit_entries(updated_params, replace_uri_with_id)

    return updated_params


def endpoint_is_not(
    endpoints: tuple[MyTardisEndpoint],
) -> Callable[[requests.Response], bool]:
    """Factory for a filter predicate which can be used to prevent responses from certain
    endpoints from being cached.
    """

    def retain_response(response: requests.Response) -> bool:
        path = urlparse(response.url).path.rstrip("/")
        for endpoint in endpoints:
            if path.endswith(endpoint):
                caching_logger.debug(
                    "Request cache filter excluded response from: %s", response.url
                )
                return False
        return True

    return retain_response


def has_objects(response: Response) -> bool:
    """Check whether a response contains any objects or not"""

    try:
        response_json = response.json()
    except requests.exceptions.JSONDecodeError:
        return False

    if objects := response_json.get("objects"):
        return len(objects) > 0

    return False


class MyTardisRESTFactory:
    """Class to interact with MyTardis by calling the REST API

    This is the main class that sets up access to the RESTful API supported by MyTardis. It takes
    configuration variables as inputs into __init__ and then wraps a series of requests calls.

    Attributes:
        user_agent_name: The module __name__ used to identify the agent that is making the request
        user_agent_url: A URL to this module's github repo as a source of the user agent
        auth: A AuthConfig instance that generates the authentication header for the user
        api_template: A string containing the stub of the URL tailored for the API calls as defined
            in MyTardis
        proxies: A dictionary containing HTTP(s) proxy addresses when necessary
        verify_certificate: A boolean to determine if SSL certificates should be validated. True
            unless debugging"""

    user_agent_name = __name__
    user_agent_url = "https://github.com/UoA-eResearch/mytardis_ingestion.git"

    def __init__(
        self,
        auth: AuthConfig,
        connection: ConnectionConfig,
        request_timeout: int = 30,
        use_cache: bool = True,
    ) -> None:
        """MyTardisRESTFactory initialisation using a configuration dictionary.

        Defines a set of class attributes that set up access to the MyTardis RESTful API. Includes
        authentication by means of a AuthConfig instance.

        Args:
            auth : AuthConfig
            Pydantic config class containing information about authenticating with a MyTardis
                 instance
            connection : ConnectionConfig
            Pydantic config class containing information about connecting to a MyTardis instance
        """

        self.auth = auth
        self.proxies = connection.proxy.model_dump() if connection.proxy else None
        self.verify_certificate = connection.verify_certificate

        self._hostname = connection.hostname
        if not self._hostname.endswith("/"):
            self._hostname += "/"
        self._version: MyTardisApiVersion = "v1"
        self._api_stub = make_api_stub(self._version)
        self._url_base = urljoin(self._hostname, self._api_stub)

        self.user_agent = f"{self.user_agent_name}/2.0 ({self.user_agent_url})"

        # Don't cache datafile responses as they are voluminous and not likely to be reused.
        self._session = (
            CachedSession(
                backend="memory",
                expire_after=timedelta(hours=1),
                allowable_methods=("GET",),
                filter_fn=all_true([has_objects, endpoint_is_not(("/dataset_file",))]),
            )
            if use_cache
            else Session()
        )

        self._request_timeout = request_timeout

    @property
    def hostname(self) -> str:
        """The hostname of the MyTardis instance"""
        return self._hostname

    def compose_url(self, endpoint: MyTardisEndpoint) -> str:
        """Compose a full URL from the base URL and an endpoint path."""

        path = endpoint.lstrip("/") if endpoint.startswith("/") else endpoint

        # Note: it's important here that the base URL ends with a slash and the path does not
        return urljoin(self._url_base, path)

    @retry(
        retry=retry_if_exception_type(
            (BadGateWayException, ConnectTimeout, ReadTimeout)
        ),
        wait=wait_exponential(),
        stop=stop_after_attempt(8),
        before_sleep=before_sleep_log(logger, logging.INFO),
        reraise=True,
    )
    def request(
        self,
        method: HttpRequestMethod,
        endpoint: MyTardisEndpoint,
        data: Optional[str] = None,
        params: Optional[Dict[str, str]] = None,
        extra_headers: Optional[Dict[str, str]] = None,
    ) -> Response:
        """Function to handle the REST API calls

        Takes a REST method and url and prepares a requests request. Once the request has been
        made, the function returns the response or raises an error if the response was not process
        properly.

        502 Bad Gateway error trigger retries, since the proxy web server (eg Nginx or Apache) in
        front of MyTardis could be temporarily restarting. This uses the @backoff decorator and is
        limited to 8 retries (can be changed in the decorator.

        Args:
            method: The REST API method, POST, GET etc.
            url: The API URL for the call requested
            data: A JSON string containing data for generating an object via POST/PUT
            params: A JSON string of parameters to be passed in the URL
            extra_headers: Extra headers (META) to be passed to the API call

        Returns:
            A requests.Response object

        Raises:
            RequestException: An error raised when the request was not able to be completed due to
                502 Bad Gateway error
            HTTPError: An error raised when the request fails for other reasons via the
                requests.Response.raise_for_status function.
        """
        url = self.compose_url(endpoint)

        if method == "GET" and params:
            params = sanitize_params(params)

        if method == "POST":
            url = f"{url}/"

        headers = {
            "Accept": "application/json",
            "Content-Type": "application/json",
            "User-Agent": self.user_agent,
        }
        if extra_headers:
            headers = {**headers, **extra_headers}

        response = self._session.request(
            method,
            url,
            data=data,
            params=params,
            headers=headers,
            auth=self.auth,
            verify=self.verify_certificate,
            proxies=self.proxies,
            timeout=self._request_timeout,
        )

        if response.status_code == 502:
            raise BadGateWayException(response)
        response.raise_for_status()

        return response

    def get(
        self,
        endpoint: MyTardisEndpoint,
        query_params: Optional[dict[str, Any]] = None,
        meta_params: Optional[GetRequestMetaParams] = None,
    ) -> tuple[list[MyTardisObjectData], GetResponseMeta]:
        """Submit a GET request to the MyTardis API and return the response as a list of objects.

        Note that the response is paginated, so the function may not return all objects matching
        'query_params'. The 'meta_params' argument can be used to control the number of results
        returned. To get all objects matching 'query_params', use the 'get_all()' method.
        """

        endpoint_info = get_endpoint_info(endpoint)
        if endpoint_info.methods.GET is None:
            raise RuntimeError(f"GET method not supported for endpoint '{endpoint}'")

        params = query_params

        if meta_params is not None:
            params = params or {}
            params |= meta_params.model_dump()

        response_data = self.request(
            "GET",
            endpoint,
            params=params,
        )

        response_json = response_data.json()

        response_meta = GetResponseMeta.model_validate(response_json["meta"])

        objects: list[MyTardisObjectData] = []

        response_objects = response_json.get("objects")
        if response_objects is None:
            raise RuntimeError(
                "Ill-formed response to MyTardis GET request; response has no 'objects' list.\n"
                f"Endpoint: {endpoint}\n"
                f"Query params: {query_params}\n"
                f"Response: {response_json}"
            )

        object_type = endpoint_info.methods.GET.response_obj_type

        if not isinstance(response_objects, list):
            response_objects = [response_objects]

        for object_json in response_objects:
            obj = object_type.model_validate(object_json)
            objects.append(obj)

        return objects, response_meta

    def get_all(
        self,
        endpoint: MyTardisEndpoint,
        query_params: Optional[dict[str, Any]] = None,
        batch_size: int = 500,
    ) -> tuple[list[MyTardisObjectData], int]:
        """Get all objects of the given type that match 'query_params'.

        Sends repeated GET requests to the MyTardis API until all objects have been retrieved.
        The 'batch_size' argument can be used to control the number of objects retrieved in
        each request
        """

        objects: list[MyTardisObjectData] = []

        while True:
            request_meta = GetRequestMetaParams(limit=batch_size, offset=len(objects))

            batch_objects, response_meta = self.get(
                endpoint=endpoint,
                query_params=query_params,
                meta_params=request_meta,
            )

            objects.extend(batch_objects)

            last_page = len(batch_objects) < batch_size
            got_all_objects = len(objects) >= response_meta.total_count

            if last_page or got_all_objects:
                break

        return objects, response_meta.total_count

    def clear_cache(self) -> None:
        """Clear the cache of the requests session"""
        if isinstance(self._session, CachedSession):
            self._session.cache.clear()  # type: ignore[no-untyped-call]<|MERGE_RESOLUTION|>--- conflicted
+++ resolved
@@ -7,21 +7,12 @@
 
 import logging
 from copy import deepcopy
-<<<<<<< HEAD
-from typing import Any, Callable, Dict, Generic, Literal, Optional, TypeVar
-from urllib.parse import urljoin
-=======
 from datetime import timedelta
 from typing import Any, Callable, Dict, Generic, Literal, Optional, TypeVar
 from urllib.parse import urljoin, urlparse
->>>>>>> 49f90dd6
 
 import requests
 from pydantic import BaseModel, ValidationError
-<<<<<<< HEAD
-from requests import Response
-from requests.exceptions import RequestException
-=======
 from requests import ConnectTimeout, ReadTimeout, RequestException, Response, Session
 from requests_cache import CachedSession
 from tenacity import (
@@ -31,7 +22,6 @@
     stop_after_attempt,
     wait_exponential,
 )
->>>>>>> 49f90dd6
 
 from src.config.config import AuthConfig, ConnectionConfig
 from src.mytardis_client.common_types import HttpRequestMethod
