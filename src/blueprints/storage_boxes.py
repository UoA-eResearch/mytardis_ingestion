--- conflicted
+++ resolved
@@ -4,11 +4,7 @@
 from pathlib import Path
 from typing import Any, Dict, Optional
 
-<<<<<<< HEAD
-from pydantic import BaseModel, validator
-=======
 from pydantic import BaseModel, field_validator
->>>>>>> c2c508de
 
 from src.blueprints.custom_data_types import URI
 
@@ -23,16 +19,10 @@
     options: Dict[str, str]
     attributes: Optional[Dict[str, str]] = None
 
-<<<<<<< HEAD
-    # TODO[pydantic]: We couldn't refactor the `validator`, please replace it by `field_validator` manually.
-    # Check https://docs.pydantic.dev/dev-v2/migration/#changes-to-validators for more information.
-    @validator("description", always=True)
-=======
     # TODO[pydantic]: We couldn't refactor the `validator`, please replace it by `field_validator`
     # manually.
     # Check https://docs.pydantic.dev/dev-v2/migration/#changes-to-validators for more information.
     @field_validator("description")
->>>>>>> c2c508de
     def get_description(  # pylint: disable=E0213
         cls,
         description: str,
