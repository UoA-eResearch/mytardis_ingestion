--- conflicted
+++ resolved
@@ -110,14 +110,8 @@
             HTTPError: An error raised when the request fails for other reasons via the
                 requests.Response.raise_for_status function.
         """
-<<<<<<< HEAD
-        if method == "POST" and url[-1] != "/":
-            url = f"{url}/"
-
-=======
         if method == "POST" and url[:-1] != "/":
             url = f"{url}/"
->>>>>>> 72e2b56e
         headers = {
             "Accept": "application/json",
             "Content-Type": "application/json",
