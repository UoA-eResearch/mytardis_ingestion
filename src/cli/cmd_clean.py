--- conflicted
+++ resolved
@@ -5,11 +5,7 @@
 import sys
 from datetime import datetime
 from pathlib import Path
-<<<<<<< HEAD
-from typing import Annotated, Any, Optional, Tuple
-=======
-from typing import Annotated, Optional
->>>>>>> 49f90dd6
+from typing import Annotated, Optional, Tuple
 
 import typer
 
@@ -126,7 +122,6 @@
             )
 
 
-<<<<<<< HEAD
 def _save_data_status(
     source_path: SourceDataPathArg,
     datafiles_verified: list[RawDatafile],
@@ -178,9 +173,7 @@
     print(f"Data written to {output_csv_path}")
 
 
-=======
 # pylint: disable=too-many-locals
->>>>>>> 49f90dd6
 def clean(
     source_data_path: SourceDataPathArg,
     profile_name: ProfileNameOption,
