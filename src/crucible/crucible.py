--- conflicted
+++ resolved
@@ -7,23 +7,16 @@
 from pathlib import Path
 from typing import List
 
-<<<<<<< HEAD
-=======
 from slugify import slugify
 
->>>>>>> c2c508de
 from src.blueprints.custom_data_types import URI
 from src.blueprints.datafile import Datafile, DatafileReplica, RefinedDatafile
 from src.blueprints.dataset import Dataset, RefinedDataset
 from src.blueprints.experiment import Experiment, RefinedExperiment
 from src.blueprints.project import Project, RefinedProject
-<<<<<<< HEAD
-from src.config.config import StorageConfig
-=======
 from src.config.config import StorageConfig, StorageTypesEnum
 
 # from src.config.singleton import Singleton
->>>>>>> c2c508de
 from src.helpers.enumerators import ObjectSearchEnum
 from src.overseers import Overseer
 
