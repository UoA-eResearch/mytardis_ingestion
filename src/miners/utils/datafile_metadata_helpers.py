"""Helpers to determine required metadata fields for datafiles"""

import hashlib
import mimetypes


<<<<<<< HEAD
def calculate_md5sum(  # pylint: disable=missing-function-docstring
    filepath: Path,
) -> str:
    with filepath.open(mode="rb") as input_file:
        chunk = hashlib.new("md5", usedforsecurity=False)
        for buffer in iter(lambda: input_file.read(128 * 1024), b""):
            chunk.update(buffer)
    return chunk.hexdigest()


def determine_mimetype(  # pylint: disable=missing-function-docstring
    filename: str,
) -> str:
    mimetype, _ = mimetypes.guess_type(filename)
    if not mimetype:
        mimetype = filename.split(".")[-1]
    return mimetype

=======
def calculate_md5sum(
    fp: str,
) -> str:
    with open(fp, mode="rb") as f:
        d = hashlib.md5()
        for buf in iter(lambda: f.read(128 * 1024), b""):
            d.update(buf)
    return d.hexdigest()


def determine_mimetype(
    fn: str,
) -> str | None:
    mimetype, encoding = mimetypes.guess_type(fn)
    return mimetype

def replace_micrometer_values(data, replacement):
    if isinstance(data, dict):
        for key, value in data.items():
            if isinstance(value, str) and value.endswith('µm'):
                data[key] = value[:-2] + replacement
            elif isinstance(value, (dict, list)):
                replace_micrometer_values(value, replacement)

>>>>>>> c2c508de
<|MERGE_RESOLUTION|>--- conflicted
+++ resolved
@@ -1,51 +1,29 @@
-"""Helpers to determine required metadata fields for datafiles"""
-
-import hashlib
-import mimetypes
-
-
-<<<<<<< HEAD
-def calculate_md5sum(  # pylint: disable=missing-function-docstring
-    filepath: Path,
-) -> str:
-    with filepath.open(mode="rb") as input_file:
-        chunk = hashlib.new("md5", usedforsecurity=False)
-        for buffer in iter(lambda: input_file.read(128 * 1024), b""):
-            chunk.update(buffer)
-    return chunk.hexdigest()
-
-
-def determine_mimetype(  # pylint: disable=missing-function-docstring
-    filename: str,
-) -> str:
-    mimetype, _ = mimetypes.guess_type(filename)
-    if not mimetype:
-        mimetype = filename.split(".")[-1]
-    return mimetype
-
-=======
-def calculate_md5sum(
-    fp: str,
-) -> str:
-    with open(fp, mode="rb") as f:
-        d = hashlib.md5()
-        for buf in iter(lambda: f.read(128 * 1024), b""):
-            d.update(buf)
-    return d.hexdigest()
-
-
-def determine_mimetype(
-    fn: str,
-) -> str | None:
-    mimetype, encoding = mimetypes.guess_type(fn)
-    return mimetype
-
-def replace_micrometer_values(data, replacement):
-    if isinstance(data, dict):
-        for key, value in data.items():
-            if isinstance(value, str) and value.endswith('µm'):
-                data[key] = value[:-2] + replacement
-            elif isinstance(value, (dict, list)):
-                replace_micrometer_values(value, replacement)
-
->>>>>>> c2c508de
+"""Helpers to determine required metadata fields for datafiles"""
+
+import hashlib
+import mimetypes
+
+
+def calculate_md5sum(
+    fp: str,
+) -> str:
+    with open(fp, mode="rb") as f:
+        d = hashlib.md5()
+        for buf in iter(lambda: f.read(128 * 1024), b""):
+            d.update(buf)
+    return d.hexdigest()
+
+
+def determine_mimetype(
+    fn: str,
+) -> str | None:
+    mimetype, encoding = mimetypes.guess_type(fn)
+    return mimetype
+
+def replace_micrometer_values(data, replacement):
+    if isinstance(data, dict):
+        for key, value in data.items():
+            if isinstance(value, str) and value.endswith('µm'):
+                data[key] = value[:-2] + replacement
+            elif isinstance(value, (dict, list)):
+                replace_micrometer_values(value, replacement)