<<<<<<< HEAD
# pylint: disable=missing-function-docstring
"""Helpers used throughout a profile in the Extraction Plant
"""
from typing import Any, Dict, List

from src.helpers.constants import (
    DATACLASS_ENTRY_DICT_KEYS,
    DATACLASSES_LIST,
    KEY_IDX_CL,
    KEY_IDX_OP,
    KEY_LVL_SEP,
    OUTPUT_DICT_KEYS,
    OUTPUT_SUBDICT_KEYS,
)


def create_dataclass_entry_dict() -> Dict[str, Any]:
    return Dict.fromkeys(DATACLASS_ENTRY_DICT_KEYS)


def create_output_dict() -> Dict[str, Any]:
    return Dict.fromkeys(OUTPUT_DICT_KEYS)


def create_output_subdict() -> Dict[str, Any]:
    return Dict.fromkeys(OUTPUT_SUBDICT_KEYS)


def create_ingestion_dict() -> Dict[str, Any]:
    return Dict.fromkeys(DATACLASSES_LIST)


def format_field_for_key_seq(
    key_seq: List[str],
) -> str:
    frmtd_key = key_seq[0]
    for i in range(len(key_seq) - 1):
        frmtd_key += KEY_LVL_SEP + key_seq[i + 1]
    return frmtd_key


def format_key_for_indexed_field(
    key: str,
    idx: int,
) -> str:
    frmtd_key = key
    frmtd_key += KEY_IDX_OP + str(idx) + KEY_IDX_CL
    return frmtd_key
=======
"""Helpers used throughout a profile in the Extraction Plant
"""
from typing import Any, Dict, List

from src.profiles import profile_consts as pc


def create_dataclass_entry_dict() -> Dict[str, Any]:
    return Dict.fromkeys(pc.DATACLASS_ENTRY_DICT_KEYS)


def create_output_dict() -> dict[str, Any]:
    return dict.fromkeys(pc.OUTPUT_DICT_KEYS)


def create_output_subdict() -> dict[str, Any]:
    return dict.fromkeys(pc.OUTPUT_SUBDICT_KEYS)


def create_ingestion_dict() -> dict[str, Any]:
    return dict.fromkeys(pc.DATACLASSES_LIST)


def format_field_for_key_seq(
    key_seq: list[str],
) -> str:
    frmtd_key = key_seq[0]
    for i in range(len(key_seq) - 1):
        frmtd_key += pc.KEY_LVL_SEP + key_seq[i + 1]
    return frmtd_key


def format_key_for_indexed_field(
    key: str,
    idx: int,
) -> str:
    frmtd_key = key
    frmtd_key += pc.KEY_IDX_OP + str(idx) + pc.KEY_IDX_CL
    return frmtd_key
>>>>>>> c2c508de
<|MERGE_RESOLUTION|>--- conflicted
+++ resolved
@@ -1,4 +1,3 @@
-<<<<<<< HEAD
 # pylint: disable=missing-function-docstring
 """Helpers used throughout a profile in the Extraction Plant
 """
@@ -19,46 +18,6 @@
     return Dict.fromkeys(DATACLASS_ENTRY_DICT_KEYS)
 
 
-def create_output_dict() -> Dict[str, Any]:
-    return Dict.fromkeys(OUTPUT_DICT_KEYS)
-
-
-def create_output_subdict() -> Dict[str, Any]:
-    return Dict.fromkeys(OUTPUT_SUBDICT_KEYS)
-
-
-def create_ingestion_dict() -> Dict[str, Any]:
-    return Dict.fromkeys(DATACLASSES_LIST)
-
-
-def format_field_for_key_seq(
-    key_seq: List[str],
-) -> str:
-    frmtd_key = key_seq[0]
-    for i in range(len(key_seq) - 1):
-        frmtd_key += KEY_LVL_SEP + key_seq[i + 1]
-    return frmtd_key
-
-
-def format_key_for_indexed_field(
-    key: str,
-    idx: int,
-) -> str:
-    frmtd_key = key
-    frmtd_key += KEY_IDX_OP + str(idx) + KEY_IDX_CL
-    return frmtd_key
-=======
-"""Helpers used throughout a profile in the Extraction Plant
-"""
-from typing import Any, Dict, List
-
-from src.profiles import profile_consts as pc
-
-
-def create_dataclass_entry_dict() -> Dict[str, Any]:
-    return Dict.fromkeys(pc.DATACLASS_ENTRY_DICT_KEYS)
-
-
 def create_output_dict() -> dict[str, Any]:
     return dict.fromkeys(pc.OUTPUT_DICT_KEYS)
 
@@ -76,7 +35,7 @@
 ) -> str:
     frmtd_key = key_seq[0]
     for i in range(len(key_seq) - 1):
-        frmtd_key += pc.KEY_LVL_SEP + key_seq[i + 1]
+        frmtd_key += KEY_LVL_SEP + key_seq[i + 1]
     return frmtd_key
 
 
@@ -85,6 +44,5 @@
     idx: int,
 ) -> str:
     frmtd_key = key
-    frmtd_key += pc.KEY_IDX_OP + str(idx) + pc.KEY_IDX_CL
-    return frmtd_key
->>>>>>> c2c508de
+    frmtd_key += KEY_IDX_OP + str(idx) + KEY_IDX_CL
+    return frmtd_key