<<<<<<< HEAD
# pylint: disable-all
# type: ignore
# This needs a lot of refactoring so disable checks

"""JSON parser module.

Main objective of this module is to map the json files to
a format accepted by the mytardis_ingestion
"""


# ---Imports
import copy
import json
import logging
from pathlib import Path
from typing import Any, Dict, List, Optional, Union

from src.beneficiations.abstract_custom_beneficiation import AbstractCustomBeneficiation
from src.blueprints.datafile import RawDatafile
from src.blueprints.dataset import RawDataset
from src.blueprints.experiment import RawExperiment
from src.blueprints.project import RawProject
from src.extraction_output_manager.ingestibles import IngestibleDataclasses
from src.profiles import profile_consts as pc

# ---Constants
logger = logging.getLogger(__name__)


# ---Code
class CustomBeneficiation(AbstractCustomBeneficiation):
    """A class to parse dataclass files into IngestibleDataclasses objects."""

    def __init__(
        self,
    ) -> None:
        pass

    def beneficiate(
        self,
        beneficiation_data: Any,
        ingestible_dclasses: IngestibleDataclasses,
    ) -> IngestibleDataclasses:
        """Parse dataclass files into IngestibleDataclasses objects.

        Args:
            beneficiation_data (Any): Data that contains information about the dataclasses to parse
            ingestible_dclasses (IngestibleDataclasses): object that conatins parsed dataclasses

        Returns:
            IngestibleDataclasses: object containing parsed dataclass objects.
        """
        proj_files: List[Path] = beneficiation_data[pc.PROJECT_NAME]
        expt_files: List[Path] = beneficiation_data[pc.EXPERIMENT_NAME]
        dset_files: List[Path] = beneficiation_data[pc.DATASET_NAME]
        dfile_files: List[Path] = beneficiation_data[pc.DATAFILE_NAME]

        ing_dclasses: IngestibleDataclasses = copy.deepcopy(ingestible_dclasses)
        logger.debug(f"proj_files = {str(proj_files)}")
        projects = self._parse_project_files(proj_files)
        ing_dclasses.add_projects(projects)

        logger.debug(f"expt_files = {str(expt_files)}")
        experiments = self._parse_experiment_files(expt_files)
        ing_dclasses.add_experiments(experiments)

        logger.debug(f"dset_files = {str(dset_files)}")
        datasets = self._parse_dataset_files(dset_files)
        ing_dclasses.add_datasets(datasets)

        logger.debug(f"dfile_files = {str(dfile_files)}")
        datafiles = self._parse_datafile_files(dfile_files)
        ing_dclasses.add_datafiles(datafiles)

        return ing_dclasses

    def _parse_project_files(
        self,
        dclass_files: List[Path],
    ) -> List[RawProject]:
        """Parse a given list of project files.

        Args:
            dclass_files (List[Path]): List of dataclass file paths.
            dclass (str): The name of the dataclass to be parsed.

        Returns:
            List[RawProject]: List of parsed RawProject objects.
        """
        return self._parse_json_files(dclass_files, RawProject)

    def _parse_experiment_files(
        self,
        dclass_files: List[Path],
    ) -> List[RawExperiment]:
        """Parse a given list of experiment files.

        Args:
            dclass_files (List[Path]): List of dataclass file paths.
            dclass (str): The name of the dataclass to be parsed.

        Returns:
            List[RawExperiment]: List of parsed RawExperiment objects.
        """
        return self._parse_json_files(dclass_files, RawExperiment)

    def _parse_dataset_files(
        self,
        dclass_files: List[Path],
    ) -> List[RawDataset]:
        """Parse a given list of dataset files.

        Args:
            dclass_files (List[Path]): List of dataclass file paths.
            dclass (str): The name of the dataclass to be parsed.

        Returns:
            List[RawDataset]: List of parsed RawDataset objects.
        """
        return self._parse_json_files(dclass_files, RawDataset)

    def _parse_datafile_files(
        self,
        dclass_files: List[Path],
    ) -> List[RawDatafile]:
        """Parse a given list of datafile files.

        Args:
            dclass_files (List[Path]): List of dataclass file paths.
            dclass (str): The name of the dataclass to be parsed.

        Returns:
            List[RawDatafile]: List of parsed RawDatafile objects.
        """
        return self._parse_json_files(dclass_files, RawDatafile)

    def _parse_json_files(
        self,
        dclass_files: List[Path],
        dclass_type: Any,
    ) -> List[Any]:
        """Casts the json object into the relevant raw dataclass

        Args:
            dclass_files (List[Path]): list of filepaths of a set of raw dataclasses
            dclass_type (Any): the type to parse into

        Returns:
            List[Any]: list of parsed raw dataclasses
        """
        raw_dclasses: List[Any] = []
        for fp in dclass_files:
            with fp.open("r") as f:
                json_obj = json.load(f)
                raw_dclass = dclass_type(**json_obj)
                raw_dclasses.append(raw_dclass)
        return raw_dclasses
=======
"""JSON parser module.

Main objective of this module is to map the json files to
a format accepted by the mytardis_ingestion
"""


# ---Imports
import copy
import json
import logging
from pathlib import Path
from typing import Any, Dict, List, Optional, Union

from src.beneficiations.abstract_custom_beneficiation import AbstractCustomBeneficiation
from src.blueprints import RawDatafile, RawDataset, RawExperiment, RawProject
from src.extraction_output_manager.ingestibles import IngestibleDataclasses
from src.profiles import profile_consts as pc

# ---Constants
logger = logging.getLogger(__name__)


# ---Code
class CustomBeneficiation(AbstractCustomBeneficiation):
    """A class to parse dataclass files into IngestibleDataclasses objects."""

    def __init__(
        self,
    ) -> None:
        pass

    def beneficiate(
        self,
        beneficiation_data: Any,
        ingestible_dclasses: IngestibleDataclasses,
    ) -> IngestibleDataclasses:
        """Parse dataclass files into IngestibleDataclasses objects.

        Args:
            beneficiation_data (Any): Data that contains information about the dataclasses to parse
            ingestible_dclasses (IngestibleDataclasses): object that conatins parsed dataclasses

        Returns:
            IngestibleDataclasses: object containing parsed dataclass objects.
        """
        proj_files: List[Path] = beneficiation_data[pc.PROJECT_NAME]
        expt_files: List[Path] = beneficiation_data[pc.EXPERIMENT_NAME]
        dset_files: List[Path] = beneficiation_data[pc.DATASET_NAME]
        dfile_files: List[Path] = beneficiation_data[pc.DATAFILE_NAME]

        ing_dclasses: IngestibleDataclasses = copy.deepcopy(ingestible_dclasses)
        logger.debug(f"proj_files = {str(proj_files)}")
        projects = self._parse_project_files(proj_files)
        ing_dclasses.add_projects(projects)

        logger.debug(f"expt_files = {str(expt_files)}")
        experiments = self._parse_experiment_files(expt_files)
        ing_dclasses.add_experiments(experiments)

        logger.debug(f"dset_files = {str(dset_files)}")
        datasets = self._parse_dataset_files(dset_files)
        ing_dclasses.add_datasets(datasets)

        logger.debug(f"dfile_files = {str(dfile_files)}")
        datafiles = self._parse_datafile_files(dfile_files)
        ing_dclasses.add_datafiles(datafiles)

        return ing_dclasses

    def _parse_project_files(
        self,
        dclass_files: List[Path],
    ) -> List[RawProject]:
        """Parse a given list of project files.

        Args:
            dclass_files (List[Path]): List of dataclass file paths.
            dclass (str): The name of the dataclass to be parsed.

        Returns:
            List[RawProject]: List of parsed RawProject objects.
        """
        return self._parse_json_files(dclass_files, RawProject)

    def _parse_experiment_files(
        self,
        dclass_files: List[Path],
    ) -> List[RawExperiment]:
        """Parse a given list of experiment files.

        Args:
            dclass_files (List[Path]): List of dataclass file paths.
            dclass (str): The name of the dataclass to be parsed.

        Returns:
            List[RawExperiment]: List of parsed RawExperiment objects.
        """
        return self._parse_json_files(dclass_files, RawExperiment)

    def _parse_dataset_files(
        self,
        dclass_files: List[Path],
    ) -> List[RawDataset]:
        """Parse a given list of dataset files.

        Args:
            dclass_files (List[Path]): List of dataclass file paths.
            dclass (str): The name of the dataclass to be parsed.

        Returns:
            List[RawDataset]: List of parsed RawDataset objects.
        """
        return self._parse_json_files(dclass_files, RawDataset)

    def _parse_datafile_files(
        self,
        dclass_files: List[Path],
    ) -> List[RawDatafile]:
        """Parse a given list of datafile files.

        Args:
            dclass_files (List[Path]): List of dataclass file paths.
            dclass (str): The name of the dataclass to be parsed.

        Returns:
            List[RawDatafile]: List of parsed RawDatafile objects.
        """
        return self._parse_json_files(dclass_files, RawDatafile)

    def _parse_json_files(
        self,
        dclass_files: List[Path],
        dclass_type: Any,
    ) -> List[Any]:
        """Casts the json object into the relevant raw dataclass

        Args:
            dclass_files (List[Path]): list of filepaths of a set of raw dataclasses
            dclass_type (Any): the type to parse into

        Returns:
            List[Any]: list of parsed raw dataclasses
        """
        raw_dclasses: List[Any] = []
        for fp in dclass_files:
            with fp.open("r") as f:
                json_obj = json.load(f)
                raw_dclass = dclass_type(**json_obj)
                raw_dclasses.append(raw_dclass)
        return raw_dclasses
>>>>>>> c2c508de
<|MERGE_RESOLUTION|>--- conflicted
+++ resolved
@@ -1,164 +1,6 @@
-<<<<<<< HEAD
 # pylint: disable-all
 # type: ignore
 # This needs a lot of refactoring so disable checks
-
-"""JSON parser module.
-
-Main objective of this module is to map the json files to
-a format accepted by the mytardis_ingestion
-"""
-
-
-# ---Imports
-import copy
-import json
-import logging
-from pathlib import Path
-from typing import Any, Dict, List, Optional, Union
-
-from src.beneficiations.abstract_custom_beneficiation import AbstractCustomBeneficiation
-from src.blueprints.datafile import RawDatafile
-from src.blueprints.dataset import RawDataset
-from src.blueprints.experiment import RawExperiment
-from src.blueprints.project import RawProject
-from src.extraction_output_manager.ingestibles import IngestibleDataclasses
-from src.profiles import profile_consts as pc
-
-# ---Constants
-logger = logging.getLogger(__name__)
-
-
-# ---Code
-class CustomBeneficiation(AbstractCustomBeneficiation):
-    """A class to parse dataclass files into IngestibleDataclasses objects."""
-
-    def __init__(
-        self,
-    ) -> None:
-        pass
-
-    def beneficiate(
-        self,
-        beneficiation_data: Any,
-        ingestible_dclasses: IngestibleDataclasses,
-    ) -> IngestibleDataclasses:
-        """Parse dataclass files into IngestibleDataclasses objects.
-
-        Args:
-            beneficiation_data (Any): Data that contains information about the dataclasses to parse
-            ingestible_dclasses (IngestibleDataclasses): object that conatins parsed dataclasses
-
-        Returns:
-            IngestibleDataclasses: object containing parsed dataclass objects.
-        """
-        proj_files: List[Path] = beneficiation_data[pc.PROJECT_NAME]
-        expt_files: List[Path] = beneficiation_data[pc.EXPERIMENT_NAME]
-        dset_files: List[Path] = beneficiation_data[pc.DATASET_NAME]
-        dfile_files: List[Path] = beneficiation_data[pc.DATAFILE_NAME]
-
-        ing_dclasses: IngestibleDataclasses = copy.deepcopy(ingestible_dclasses)
-        logger.debug(f"proj_files = {str(proj_files)}")
-        projects = self._parse_project_files(proj_files)
-        ing_dclasses.add_projects(projects)
-
-        logger.debug(f"expt_files = {str(expt_files)}")
-        experiments = self._parse_experiment_files(expt_files)
-        ing_dclasses.add_experiments(experiments)
-
-        logger.debug(f"dset_files = {str(dset_files)}")
-        datasets = self._parse_dataset_files(dset_files)
-        ing_dclasses.add_datasets(datasets)
-
-        logger.debug(f"dfile_files = {str(dfile_files)}")
-        datafiles = self._parse_datafile_files(dfile_files)
-        ing_dclasses.add_datafiles(datafiles)
-
-        return ing_dclasses
-
-    def _parse_project_files(
-        self,
-        dclass_files: List[Path],
-    ) -> List[RawProject]:
-        """Parse a given list of project files.
-
-        Args:
-            dclass_files (List[Path]): List of dataclass file paths.
-            dclass (str): The name of the dataclass to be parsed.
-
-        Returns:
-            List[RawProject]: List of parsed RawProject objects.
-        """
-        return self._parse_json_files(dclass_files, RawProject)
-
-    def _parse_experiment_files(
-        self,
-        dclass_files: List[Path],
-    ) -> List[RawExperiment]:
-        """Parse a given list of experiment files.
-
-        Args:
-            dclass_files (List[Path]): List of dataclass file paths.
-            dclass (str): The name of the dataclass to be parsed.
-
-        Returns:
-            List[RawExperiment]: List of parsed RawExperiment objects.
-        """
-        return self._parse_json_files(dclass_files, RawExperiment)
-
-    def _parse_dataset_files(
-        self,
-        dclass_files: List[Path],
-    ) -> List[RawDataset]:
-        """Parse a given list of dataset files.
-
-        Args:
-            dclass_files (List[Path]): List of dataclass file paths.
-            dclass (str): The name of the dataclass to be parsed.
-
-        Returns:
-            List[RawDataset]: List of parsed RawDataset objects.
-        """
-        return self._parse_json_files(dclass_files, RawDataset)
-
-    def _parse_datafile_files(
-        self,
-        dclass_files: List[Path],
-    ) -> List[RawDatafile]:
-        """Parse a given list of datafile files.
-
-        Args:
-            dclass_files (List[Path]): List of dataclass file paths.
-            dclass (str): The name of the dataclass to be parsed.
-
-        Returns:
-            List[RawDatafile]: List of parsed RawDatafile objects.
-        """
-        return self._parse_json_files(dclass_files, RawDatafile)
-
-    def _parse_json_files(
-        self,
-        dclass_files: List[Path],
-        dclass_type: Any,
-    ) -> List[Any]:
-        """Casts the json object into the relevant raw dataclass
-
-        Args:
-            dclass_files (List[Path]): list of filepaths of a set of raw dataclasses
-            dclass_type (Any): the type to parse into
-
-        Returns:
-            List[Any]: list of parsed raw dataclasses
-        """
-        raw_dclasses: List[Any] = []
-        for fp in dclass_files:
-            with fp.open("r") as f:
-                json_obj = json.load(f)
-                raw_dclass = dclass_type(**json_obj)
-                raw_dclasses.append(raw_dclass)
-        return raw_dclasses
-=======
-"""JSON parser module.
 
 Main objective of this module is to map the json files to
 a format accepted by the mytardis_ingestion
@@ -308,5 +150,4 @@
                 json_obj = json.load(f)
                 raw_dclass = dclass_type(**json_obj)
                 raw_dclasses.append(raw_dclass)
-        return raw_dclasses
->>>>>>> c2c508de
+        return raw_dclasses