<<<<<<< HEAD
# pylint: disable-all
# type: ignore
# noqa
# nosec

import copy
import json
import logging
from pathlib import Path
from typing import Any, Dict, Optional

from src.profiles.abi_music import abi_music_consts as amc

logger = logging.getLogger(__name__)
logger.setLevel(logging.DEBUG)


def write_metadata_file(
    fp: Path,
    metadata: Dict[str, Any],
) -> None:
    logger.info(str(fp))
    logger.info(f"metadata = {metadata}")
    with fp.open("w") as outfile:
        json.dump(metadata, outfile, ensure_ascii=False)


def add_schema_to_metadata(
    metadata: Dict[str, Any],
) -> Dict[str, Any]:
    """Add ABI schema to the given metadata.

    Args:
        self (object): The object instance.
        metadata (dict[str, Any]): Input metadata.

    Returns:
        dict[str, Any]: Metadata with ABI schema added.
    """
    mdata_with_schema = copy.deepcopy(metadata)
    mdata_with_schema["object_schema"] = amc.ABI_SCHEMA
    return mdata_with_schema
=======
import copy
import json
import logging
from pathlib import Path
from typing import Any, Dict, Optional

from src.profiles.abi_music import abi_music_consts as amc

logger = logging.getLogger(__name__)
logger.setLevel(logging.DEBUG)


def write_metadata_file(
    fp: Path,
    metadata: Dict[str, Any],
) -> None:
    logger.info(str(fp))
    logger.info(f"metadata = {metadata}")
    with fp.open("w") as outfile:
        json.dump(metadata, outfile, ensure_ascii=False)


def add_schema_to_metadata(
    metadata: Dict[str, Any],
) -> Dict[str, Any]:
    """Add ABI schema to the given metadata.

    Args:
        self (object): The object instance.
        metadata (dict[str, Any]): Input metadata.

    Returns:
        dict[str, Any]: Metadata with ABI schema added.
    """
    mdata_with_schema = copy.deepcopy(metadata)
    mdata_with_schema["object_schema"] = amc.ABI_SCHEMA
    return mdata_with_schema
>>>>>>> c2c508de
<|MERGE_RESOLUTION|>--- conflicted
+++ resolved
@@ -1,4 +1,3 @@
-<<<<<<< HEAD
 # pylint: disable-all
 # type: ignore
 # noqa
@@ -40,43 +39,4 @@
     """
     mdata_with_schema = copy.deepcopy(metadata)
     mdata_with_schema["object_schema"] = amc.ABI_SCHEMA
-    return mdata_with_schema
-=======
-import copy
-import json
-import logging
-from pathlib import Path
-from typing import Any, Dict, Optional
-
-from src.profiles.abi_music import abi_music_consts as amc
-
-logger = logging.getLogger(__name__)
-logger.setLevel(logging.DEBUG)
-
-
-def write_metadata_file(
-    fp: Path,
-    metadata: Dict[str, Any],
-) -> None:
-    logger.info(str(fp))
-    logger.info(f"metadata = {metadata}")
-    with fp.open("w") as outfile:
-        json.dump(metadata, outfile, ensure_ascii=False)
-
-
-def add_schema_to_metadata(
-    metadata: Dict[str, Any],
-) -> Dict[str, Any]:
-    """Add ABI schema to the given metadata.
-
-    Args:
-        self (object): The object instance.
-        metadata (dict[str, Any]): Input metadata.
-
-    Returns:
-        dict[str, Any]: Metadata with ABI schema added.
-    """
-    mdata_with_schema = copy.deepcopy(metadata)
-    mdata_with_schema["object_schema"] = amc.ABI_SCHEMA
-    return mdata_with_schema
->>>>>>> c2c508de
+    return mdata_with_schema