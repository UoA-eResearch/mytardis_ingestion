--- conflicted
+++ resolved
@@ -1,4 +1,3 @@
-<<<<<<< HEAD
 # pylint: disable-all
 # type: ignore
 # This needs a lot of refactoring so disable checks
@@ -6,43 +5,24 @@
 """ This is the data model from Ingestion Data Wizard which is used to define the YAML structure, and data types.
 And how to parse the YAML file into Python objects.
 """
-import logging
-from dataclasses import dataclass, field
-from pathlib import Path
-from typing import Any, Dict, List, Literal, Optional, Type, TypeAlias, TypeVar, Union
-=======
 import logging
 from dataclasses import dataclass, field, fields, is_dataclass
 from enum import Enum
 from os.path import relpath
 from pathlib import Path
 from typing import Any, Dict, List, Optional, Type
->>>>>>> c2c508de
 
 import yaml
 from yaml import Dumper, FullLoader, Loader, MappingNode, Node, ScalarNode, UnsafeLoader
 from yaml.loader import Loader
-<<<<<<< HEAD
-from yaml.nodes import MappingNode, Node
-
-from src.blueprints.custom_data_types import URI, ISODateTime, Username
-from src.helpers.enumerators import DataClassification
-=======
->>>>>>> c2c508de
 
 from src.blueprints.custom_data_types import Username
 
 from .yaml_helpers import initialise_yaml_helpers
 
 
-<<<<<<< HEAD
-    Methods:
-        from_yaml(cls: Type, loader: Loader, node: MappingNode) -> Any: A class method that loads and constructs an object from a YAML node.
-    """
-=======
 class YAMLDataclass(yaml.YAMLObject):
     """A metaclass for dataclass objects to be serialised and deserialised by pyyaml."""
->>>>>>> c2c508de
 
     @classmethod
     def from_yaml(cls: Type, loader: Loader, node: MappingNode) -> Any:
@@ -83,22 +63,6 @@
     """Model to define user access control. This differs from the group
     access control in that it validates the username against a known regex.
     """
-<<<<<<< HEAD
-    A class representing fields related to access
-    control. This class represents fields for Projects,
-    while the IDerviedAccessControl class represents fields
-    for experiments, datasets and datafiles.
-    """
-
-    admin_groups: List[str] = field(default_factory=list)
-    admin_users: List[str] = field(default_factory=list)
-    read_groups: List[str] = field(default_factory=list)
-    read_users: List[str] = field(default_factory=list)
-    download_groups: List[str] = field(default_factory=list)
-    download_users: List[str] = field(default_factory=list)
-    sensitive_groups: List[str] = field(default_factory=list)
-    sensitive_users: List[str] = field(default_factory=list)
-=======
 
     yaml_tag = "!UserACL"
     yaml_loader = yaml.SafeLoader
@@ -106,7 +70,6 @@
     is_owner: bool = field(default=False, metadata={"label": "Is owner?"})
     can_download: bool = field(default=False, metadata={"label": "Can download?"})
     see_sensitive: bool = field(default=False, metadata={"label": "See sensitive?"})
->>>>>>> c2c508de
 
 
 @dataclass
@@ -248,18 +211,6 @@
     """
     Common interface for MyTardis models with data classification labels.
     """
-<<<<<<< HEAD
-
-    admin_groups: Optional[List[str]] = field(default=None)
-    admin_users: Optional[List[str]] = field(default=None)
-    read_groups: Optional[List[str]] = field(default=None)
-    read_users: Optional[List[str]] = field(default=None)
-    download_groups: Optional[List[str]] = field(default=None)
-    download_users: Optional[List[str]] = field(default=None)
-    sensitive_groups: Optional[List[str]] = field(default=None)
-    sensitive_users: Optional[List[str]] = field(default=None)
-=======
->>>>>>> c2c508de
 
     data_classification: Optional[DataClassification] = None
 
@@ -292,7 +243,6 @@
     # change to Optional[]
     metadata: Dict[str, Any] = field(default_factory=dict)
     object_schema: str = ""
-
 
 
 @dataclass
@@ -410,7 +360,6 @@
             if experiment.project_id == id_to_delete:
                 experiment.project_id = new_id
         return True
-
 
 
 @dataclass
@@ -542,9 +491,6 @@
     instrument: str = ""
     identifiers: Optional[list[str]] = field(default_factory=list)
     experiments: List[str] = field(default_factory=list)
-<<<<<<< HEAD
-    instrument: str = ""
-=======
     _store: Optional["IngestionMetadata"] = field(repr=False, default=None)
 
     def __post_init__(self):
@@ -636,7 +582,6 @@
             if datafile.dataset_id == id_to_delete:
                 datafile.dataset_id = new_id
         return True
->>>>>>> c2c508de
 
 
 @dataclass
@@ -705,14 +650,6 @@
     objects of different MyTardis types. It can be serialised
     to become a YAML file for ingestion into MyTardis.
     """
-<<<<<<< HEAD
-
-    projects: List[RawProject] = field(default_factory=list)
-    experiments: List[RawExperiment] = field(default_factory=list)
-    datasets: List[RawDataset] = field(default_factory=list)
-    datafiles: List[RawDatafile] = field(default_factory=list)
-=======
->>>>>>> c2c508de
 
     # A list of objects of each type.
     projects: List[Project] = field(default_factory=list)
@@ -821,11 +758,7 @@
             loc (Path): The location of the metadata file.
 
         Returns:
-<<<<<<< HEAD
-            IngestionMetadata: An IngestionMetadata object containing the metadata from the input YAML string.
-=======
             IngestionMetadata: The imported metadata.
->>>>>>> c2c508de
         """
         metadata = IngestionMetadata()
         metadata.file_path = Path(loc)
@@ -870,15 +803,6 @@
                 )
         return metadata
 
-<<<<<<< HEAD
-
-"""
-Usage:
-dataset = Dataset()
-dataset.dataset_name = "Calibration 10 X"
-dataset.dataset_id = "2022-06-calibration-10-x"
-=======
->>>>>>> c2c508de
 
 # Initialise the representers and constructors required for
 # loading YAML elements.
