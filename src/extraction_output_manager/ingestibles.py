<<<<<<< HEAD
"""A model-like class that is designed to contain the raw dataclasses for
refinery/ingestion. The raw dataclasses are stored in lists.
"""


# ---Imports
import logging
from typing import List

from src.blueprints.datafile import RawDatafile
from src.blueprints.dataset import RawDataset
from src.blueprints.experiment import RawExperiment
from src.blueprints.project import RawProject

# ---Constants
logger = logging.getLogger(__name__)
logger.setLevel(logging.DEBUG)


# ---Code
class IngestibleDataclasses:
    """
    Class to manage and ingestible data classes.

    It provides methods to add and get projects, experiments, datasets and data files.

    Attributes:
        projects (List[RawProject]): List of projects.
        experiments (List[RawExperiment]): List of experiments.
        datasets (List[RawDataset]): List of datasets.
        datafiles (List[RawDatafile]): List of data files.
    """

    def __init__(
        self,
    ) -> None:
        self.projects: List[RawProject] = []
        self.experiments: List[RawExperiment] = []
        self.datasets: List[RawDataset] = []
        self.datafiles: List[RawDatafile] = []

    def get_projects(  # pylint: disable=missing-function-docstring
        self,
    ) -> List[RawProject]:
        return self.projects

    def get_experiments(  # pylint: disable=missing-function-docstring
        self,
    ) -> List[RawExperiment]:
        return self.experiments

    def get_datasets(  # pylint: disable=missing-function-docstring
        self,
    ) -> List[RawDataset]:
        return self.datasets

    def get_datafiles(  # pylint: disable=missing-function-docstring
        self,
    ) -> List[RawDatafile]:
        return self.datafiles

    def add_project(  # pylint: disable=missing-function-docstring
        self,
        project: RawProject,
    ) -> None:
        self.projects.append(project)

    def add_experiment(  # pylint: disable=missing-function-docstring
        self,
        experiment: RawExperiment,
    ) -> None:
        self.experiments.append(experiment)

    def add_dataset(  # pylint: disable=missing-function-docstring
        self,
        dataset: RawDataset,
    ) -> None:
        self.datasets.append(dataset)

    def add_datafile(  # pylint: disable=missing-function-docstring
        self,
        datafile: RawDatafile,
    ) -> None:
        self.datafiles.append(datafile)

    def add_projects(  # pylint: disable=missing-function-docstring
        self,
        projects: List[RawProject],
    ) -> None:
        self.projects.extend(projects)

    def add_experiments(  # pylint: disable=missing-function-docstring
        self,
        experiments: List[RawExperiment],
    ) -> None:
        self.experiments.extend(experiments)

    def add_datasets(  # pylint: disable=missing-function-docstring
        self,
        datasets: List[RawDataset],
    ) -> None:
        self.datasets.extend(datasets)

    def add_datafiles(  # pylint: disable=missing-function-docstring
        self,
        datafiles: List[RawDatafile],
    ) -> None:
        self.datafiles.extend(datafiles)
=======
"""A model-like class that is designed to contain the raw dataclasses for
refinery/ingestion. The raw dataclasses are stored in lists.
"""


# ---Imports
import logging
from typing import List

from src.blueprints.datafile import RawDatafile
from src.blueprints.dataset import RawDataset
from src.blueprints.experiment import RawExperiment
from src.blueprints.project import RawProject

# ---Constants
logger = logging.getLogger(__name__)
logger.setLevel(logging.DEBUG)


# ---Code
class IngestibleDataclasses:
    """
    Class to manage and ingestible data classes.

    It provides methods to add and get projects, experiments, datasets and data files.

    Attributes:
        projects (List[RawProject]): List of projects.
        experiments (List[RawExperiment]): List of experiments.
        datasets (List[RawDataset]): List of datasets.
        datafiles (List[RawDatafile]): List of data files.
    """

    def __init__(
        self,
    ) -> None:
        self._setup()

    def _setup(
        self,
    ) -> None:
        self.projects: List[RawProject] = []
        self.experiments: List[RawExperiment] = []
        self.datasets: List[RawDataset] = []
        self.datafiles: List[RawDatafile] = []

    def get_projects(
        self,
    ) -> List[RawProject]:
        return self.projects

    def get_experiments(
        self,
    ) -> List[RawExperiment]:
        return self.experiments

    def get_datasets(
        self,
    ) -> List[RawDataset]:
        return self.datasets

    def get_datafiles(
        self,
    ) -> List[RawDatafile]:
        return self.datafiles

    def add_project(self, project: RawProject) -> None:
        self.projects.append(project)

    def add_experiment(self, experiment: RawExperiment) -> None:
        self.experiments.append(experiment)

    def add_dataset(self, dataset: RawDataset) -> None:
        self.datasets.append(dataset)

    def add_datafile(self, datafile: RawDatafile) -> None:
        self.datafiles.append(datafile)

    def add_projects(self, projects: List[RawProject]) -> None:
        self.projects.extend(projects)

    def add_experiments(self, experiments: List[RawExperiment]) -> None:
        self.experiments.extend(experiments)

    def add_datasets(self, datasets: List[RawDataset]) -> None:
        self.datasets.extend(datasets)

    def add_datafiles(self, datafiles: List[RawDatafile]) -> None:
        self.datafiles.extend(datafiles)
>>>>>>> c2c508de
<|MERGE_RESOLUTION|>--- conflicted
+++ resolved
@@ -1,4 +1,3 @@
-<<<<<<< HEAD
 """A model-like class that is designed to contain the raw dataclasses for
 refinery/ingestion. The raw dataclasses are stored in lists.
 """
@@ -106,95 +105,4 @@
         self,
         datafiles: List[RawDatafile],
     ) -> None:
-        self.datafiles.extend(datafiles)
-=======
-"""A model-like class that is designed to contain the raw dataclasses for
-refinery/ingestion. The raw dataclasses are stored in lists.
-"""
-
-
-# ---Imports
-import logging
-from typing import List
-
-from src.blueprints.datafile import RawDatafile
-from src.blueprints.dataset import RawDataset
-from src.blueprints.experiment import RawExperiment
-from src.blueprints.project import RawProject
-
-# ---Constants
-logger = logging.getLogger(__name__)
-logger.setLevel(logging.DEBUG)
-
-
-# ---Code
-class IngestibleDataclasses:
-    """
-    Class to manage and ingestible data classes.
-
-    It provides methods to add and get projects, experiments, datasets and data files.
-
-    Attributes:
-        projects (List[RawProject]): List of projects.
-        experiments (List[RawExperiment]): List of experiments.
-        datasets (List[RawDataset]): List of datasets.
-        datafiles (List[RawDatafile]): List of data files.
-    """
-
-    def __init__(
-        self,
-    ) -> None:
-        self._setup()
-
-    def _setup(
-        self,
-    ) -> None:
-        self.projects: List[RawProject] = []
-        self.experiments: List[RawExperiment] = []
-        self.datasets: List[RawDataset] = []
-        self.datafiles: List[RawDatafile] = []
-
-    def get_projects(
-        self,
-    ) -> List[RawProject]:
-        return self.projects
-
-    def get_experiments(
-        self,
-    ) -> List[RawExperiment]:
-        return self.experiments
-
-    def get_datasets(
-        self,
-    ) -> List[RawDataset]:
-        return self.datasets
-
-    def get_datafiles(
-        self,
-    ) -> List[RawDatafile]:
-        return self.datafiles
-
-    def add_project(self, project: RawProject) -> None:
-        self.projects.append(project)
-
-    def add_experiment(self, experiment: RawExperiment) -> None:
-        self.experiments.append(experiment)
-
-    def add_dataset(self, dataset: RawDataset) -> None:
-        self.datasets.append(dataset)
-
-    def add_datafile(self, datafile: RawDatafile) -> None:
-        self.datafiles.append(datafile)
-
-    def add_projects(self, projects: List[RawProject]) -> None:
-        self.projects.extend(projects)
-
-    def add_experiments(self, experiments: List[RawExperiment]) -> None:
-        self.experiments.extend(experiments)
-
-    def add_datasets(self, datasets: List[RawDataset]) -> None:
-        self.datasets.extend(datasets)
-
-    def add_datafiles(self, datafiles: List[RawDatafile]) -> None:
-        self.datafiles.extend(datafiles)
->>>>>>> c2c508de
+        self.datafiles.extend(datafiles)