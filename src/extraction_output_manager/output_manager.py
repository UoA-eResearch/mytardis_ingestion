<<<<<<< HEAD
"""Used to store and track the progress and history of the processes in the
extraction plant.
"""

# ---Imports
import logging
from pathlib import Path
from typing import Dict, List, Union

from src.config.singleton import Singleton

# ---Constants
logger = logging.getLogger(__name__)
logger.setLevel(logging.DEBUG)  # set the level for which this logger will be printed.


# ---Code
class OutputManager(metaclass=Singleton):
    """Manage output results, directories to ignore, files to ignore, and metadata files to ingest.

    In the output_dict, there are three keys - success, ignored, and issues. The key in the dict
    has a corresponding list of entries expressed in a dict where each entry has a file or folder
    as the value for the 'value' subkey, a process (prospecting/mining/beneficiating) where the
    entry was made for the 'process' subkey, and notes pertaining to the value in the 'notes'
    subkey.

    The dirs_to_ignore and files_to_ignore are used in mining and/or beneficiating where the
    files/folders have been tagged from the prospector.

    Attributes:
        output_dict (Dict): Stores the output results.
        dirs_to_ignore (List): List of dirs to ignore.
        files_to_ignore (List): List of files to ignore.
        metadata_files_to_ingest_dict (Dict): Stores the metadata files to ingest.
    """

    def __init__(
        self,
    ) -> None:
        self.output_dict: Dict[str, List[Dict[str, str]]] = {
            "success": [],
            "ignored": [],
            "issues": [],
        }
        self.dirs_to_ignore: List[Path] = []
        self.files_to_ignore: List[Path] = []
        self.metadata_files_to_ingest_dict: Dict[str, List[Path]] = {
            "project": [],
            "experiment": [],
            "dataset": [],
            "datafile": [],
        }

    def add_success_entry_to_dict(  # pylint: disable=missing-function-docstring
        self,
        value: Union[str, Path],
        process: str,
        note: str,
    ) -> None:
        if isinstance(value, Path):
            value = value.as_posix()
        self.output_dict["success"].append(
            {
                "value": value,
                "process": process,
                "notes": note,
            }
        )

    def add_ignored_entry_to_dict(  # pylint: disable=missing-function-docstring
        self,
        value: Union[str, Path],
        process: str,
        note: str,
    ) -> None:
        if isinstance(value, Path):
            value = value.as_posix()
        self.output_dict["ignored"].append(
            {
                "value": value,
                "process": process,
                "notes": note,
            }
        )

    def add_issues_entry_to_dict(  # pylint: disable=missing-function-docstring
        self,
        value: Union[str, Path],
        process: str,
        note: str,
    ) -> None:
        if isinstance(value, Path):
            value = value.as_posix()
        self.output_dict["issues"].append(
            {
                "value": value,
                "process": process,
                "notes": note,
            }
        )

    def add_dir_to_ignore(  # pylint: disable=missing-function-docstring
        self,
        directory: Path,
    ) -> None:
        self.dirs_to_ignore.append(directory)

    def add_file_to_ignore(  # pylint: disable=missing-function-docstring
        self,
        file_path: Path,
    ) -> None:
        self.files_to_ignore.append(file_path)

    def add_files_to_ignore(  # pylint: disable=missing-function-docstring
        self,
        files: List[Path],
    ) -> None:
        self.files_to_ignore.extend(files)

    def add_metadata_file_to_ingest(  # pylint: disable=missing-function-docstring
        self,
        file_path: Path,
        dataclass: str,
    ) -> None:
        self.metadata_files_to_ingest_dict[dataclass].append(file_path)

    def add_metadata_files_to_ingest(  # pylint: disable=missing-function-docstring
        self,
        files: List[Path],
        dataclass: str,
    ) -> None:
        self.metadata_files_to_ingest_dict[dataclass].extend(files)
=======
"""Used to store and track the progress and history of the processes in the
extraction plant.
"""

# ---Imports
import logging
from pathlib import Path
from typing import Any, Dict, List, Union

from src.profiles import profile_consts as pc
from src.profiles import profile_helpers as ph

# ---Constants
logger = logging.getLogger(__name__)
logger.setLevel(logging.DEBUG)  # set the level for which this logger will be printed.


# ---Code
class OutputManager:
    """Manage output results, directories to ignore, files to ignore, and metadata files to ingest.

    In the output_dict, there are three keys - success, ignored, and issues. The key in the dict
    has a corresponding list of entries expressed in a dict where each entry has a file or folder
    as the value for the 'value' subkey, a process (prospecting/mining/beneficiating) where the entry
    was made for the 'process' subkey, and notes pertaining to the value in the 'notes' subkey.

    The dirs_to_ignore and files_to_ignore are used in mining and/or beneficiating where the files/folders
    have been tagged from the prospector.

    Attributes:
        output_dict (Dict): Stores the output results.
        dirs_to_ignore (List): List of dirs to ignore.
        files_to_ignore (List): List of files to ignore.
        metadata_files_to_ingest_dict (Dict): Stores the metadata files to ingest.
    """

    def __init__(
        self,
    ) -> None:
        self.output_dict = self._create_output_dict()
        self.dirs_to_ignore: List[Path] = []
        self.files_to_ignore: List[Path] = []
        self.metadata_files_to_ingest_dict = self._create_ingestion_dict()

    def add_success_entry_to_dict(
        self,
        value: Union[str, Path],
        process: str,
        note: str,
    ) -> None:
        if type(value) == Path:
            value = str(value)
        entry_subdict = self._create_output_subdict()
        entry_subdict[pc.OUTPUT_VALUE_SUBKEY] = value
        entry_subdict[pc.OUTPUT_PROCESS_SUBKEY] = process
        entry_subdict[pc.OUTPUT_NOTES_SUBKEY] = note
        self.output_dict[pc.OUTPUT_SUCCESS_KEY].append(entry_subdict)

    def add_ignored_entry_to_dict(
        self,
        value: Union[str, Path],
        process: str,
        note: str,
    ) -> None:
        if type(value) == Path:
            value = str(value)
        entry_subdict = self._create_output_subdict()
        entry_subdict[pc.OUTPUT_VALUE_SUBKEY] = value
        entry_subdict[pc.OUTPUT_PROCESS_SUBKEY] = process
        entry_subdict[pc.OUTPUT_NOTES_SUBKEY] = note
        self.output_dict[pc.OUTPUT_IGNORED_KEY].append(entry_subdict)

    def add_issues_entry_to_dict(
        self,
        value: Union[str, Path],
        process: str,
        note: str,
    ) -> None:
        if type(value) == Path:
            value = str(value)
        entry_subdict = self._create_output_subdict()
        entry_subdict[pc.OUTPUT_VALUE_SUBKEY] = value
        entry_subdict[pc.OUTPUT_PROCESS_SUBKEY] = process
        entry_subdict[pc.OUTPUT_NOTES_SUBKEY] = note
        self.output_dict[pc.OUTPUT_ISSUES_KEY].append(entry_subdict)

    def add_dir_to_ignore(
        self,
        dir: Path,
    ) -> None:
        self.dirs_to_ignore.append(dir)

    def add_file_to_ignore(
        self,
        fp: Path,
    ) -> None:
        self.files_to_ignore.append(fp)

    def add_files_to_ignore(
        self,
        files: List[Path],
    ) -> None:
        self.files_to_ignore.extend(files)

    def add_metadata_file_to_ingest(
        self,
        file: Path,
        dataclass: str,
    ) -> None:
        self.metadata_files_to_ingest_dict[dataclass].append(file)

    def add_metadata_files_to_ingest(
        self,
        files: List[Path],
        dataclass: str,
    ) -> None:
        self.metadata_files_to_ingest_dict[dataclass].extend(files)

    def _create_output_dict(
        self,
    ) -> Dict[str, List[Dict[str, str]]]:
        out_dict = ph.create_output_dict()
        for key in out_dict.keys():
            out_dict[key] = []
        return out_dict

    def _create_output_subdict(
        self,
    ) -> Dict[str, Any]:
        return ph.create_output_subdict()

    def _create_ingestion_dict(
        self,
    ) -> Dict[str, List[Any]]:
        ingestion_dict = ph.create_ingestion_dict()
        for key in ingestion_dict.keys():
            ingestion_dict[key] = []
        return ingestion_dict
>>>>>>> c2c508de
<|MERGE_RESOLUTION|>--- conflicted
+++ resolved
@@ -1,4 +1,3 @@
-<<<<<<< HEAD
 """Used to store and track the progress and history of the processes in the
 extraction plant.
 """
@@ -130,144 +129,4 @@
         files: List[Path],
         dataclass: str,
     ) -> None:
-        self.metadata_files_to_ingest_dict[dataclass].extend(files)
-=======
-"""Used to store and track the progress and history of the processes in the
-extraction plant.
-"""
-
-# ---Imports
-import logging
-from pathlib import Path
-from typing import Any, Dict, List, Union
-
-from src.profiles import profile_consts as pc
-from src.profiles import profile_helpers as ph
-
-# ---Constants
-logger = logging.getLogger(__name__)
-logger.setLevel(logging.DEBUG)  # set the level for which this logger will be printed.
-
-
-# ---Code
-class OutputManager:
-    """Manage output results, directories to ignore, files to ignore, and metadata files to ingest.
-
-    In the output_dict, there are three keys - success, ignored, and issues. The key in the dict
-    has a corresponding list of entries expressed in a dict where each entry has a file or folder
-    as the value for the 'value' subkey, a process (prospecting/mining/beneficiating) where the entry
-    was made for the 'process' subkey, and notes pertaining to the value in the 'notes' subkey.
-
-    The dirs_to_ignore and files_to_ignore are used in mining and/or beneficiating where the files/folders
-    have been tagged from the prospector.
-
-    Attributes:
-        output_dict (Dict): Stores the output results.
-        dirs_to_ignore (List): List of dirs to ignore.
-        files_to_ignore (List): List of files to ignore.
-        metadata_files_to_ingest_dict (Dict): Stores the metadata files to ingest.
-    """
-
-    def __init__(
-        self,
-    ) -> None:
-        self.output_dict = self._create_output_dict()
-        self.dirs_to_ignore: List[Path] = []
-        self.files_to_ignore: List[Path] = []
-        self.metadata_files_to_ingest_dict = self._create_ingestion_dict()
-
-    def add_success_entry_to_dict(
-        self,
-        value: Union[str, Path],
-        process: str,
-        note: str,
-    ) -> None:
-        if type(value) == Path:
-            value = str(value)
-        entry_subdict = self._create_output_subdict()
-        entry_subdict[pc.OUTPUT_VALUE_SUBKEY] = value
-        entry_subdict[pc.OUTPUT_PROCESS_SUBKEY] = process
-        entry_subdict[pc.OUTPUT_NOTES_SUBKEY] = note
-        self.output_dict[pc.OUTPUT_SUCCESS_KEY].append(entry_subdict)
-
-    def add_ignored_entry_to_dict(
-        self,
-        value: Union[str, Path],
-        process: str,
-        note: str,
-    ) -> None:
-        if type(value) == Path:
-            value = str(value)
-        entry_subdict = self._create_output_subdict()
-        entry_subdict[pc.OUTPUT_VALUE_SUBKEY] = value
-        entry_subdict[pc.OUTPUT_PROCESS_SUBKEY] = process
-        entry_subdict[pc.OUTPUT_NOTES_SUBKEY] = note
-        self.output_dict[pc.OUTPUT_IGNORED_KEY].append(entry_subdict)
-
-    def add_issues_entry_to_dict(
-        self,
-        value: Union[str, Path],
-        process: str,
-        note: str,
-    ) -> None:
-        if type(value) == Path:
-            value = str(value)
-        entry_subdict = self._create_output_subdict()
-        entry_subdict[pc.OUTPUT_VALUE_SUBKEY] = value
-        entry_subdict[pc.OUTPUT_PROCESS_SUBKEY] = process
-        entry_subdict[pc.OUTPUT_NOTES_SUBKEY] = note
-        self.output_dict[pc.OUTPUT_ISSUES_KEY].append(entry_subdict)
-
-    def add_dir_to_ignore(
-        self,
-        dir: Path,
-    ) -> None:
-        self.dirs_to_ignore.append(dir)
-
-    def add_file_to_ignore(
-        self,
-        fp: Path,
-    ) -> None:
-        self.files_to_ignore.append(fp)
-
-    def add_files_to_ignore(
-        self,
-        files: List[Path],
-    ) -> None:
-        self.files_to_ignore.extend(files)
-
-    def add_metadata_file_to_ingest(
-        self,
-        file: Path,
-        dataclass: str,
-    ) -> None:
-        self.metadata_files_to_ingest_dict[dataclass].append(file)
-
-    def add_metadata_files_to_ingest(
-        self,
-        files: List[Path],
-        dataclass: str,
-    ) -> None:
-        self.metadata_files_to_ingest_dict[dataclass].extend(files)
-
-    def _create_output_dict(
-        self,
-    ) -> Dict[str, List[Dict[str, str]]]:
-        out_dict = ph.create_output_dict()
-        for key in out_dict.keys():
-            out_dict[key] = []
-        return out_dict
-
-    def _create_output_subdict(
-        self,
-    ) -> Dict[str, Any]:
-        return ph.create_output_subdict()
-
-    def _create_ingestion_dict(
-        self,
-    ) -> Dict[str, List[Any]]:
-        ingestion_dict = ph.create_ingestion_dict()
-        for key in ingestion_dict.keys():
-            ingestion_dict[key] = []
-        return ingestion_dict
->>>>>>> c2c508de
+        self.metadata_files_to_ingest_dict[dataclass].extend(files)