--- conflicted
+++ resolved
@@ -237,13 +237,8 @@
 
     ## Usage
     Requires a .env file in the current working direction:
-<<<<<<< HEAD
-    ```
-    # General
-=======
     '''
     # Genral
->>>>>>> c2c508de
     GENERAL__DEFAULT_INSTITUTION=University of Auckland
     GENERAL__SOURCE_DIRECTORY=~/api_data
     #Auth, prefix with AUTH__
