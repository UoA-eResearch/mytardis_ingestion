# pylint: disable=logging-fstring-interpolation,pointless-string-statement
"""Defines Overseer class which is a class that inspects MyTardis
for the Forge class."""

import logging
from typing import Any, Dict, List, Optional
from urllib.parse import urljoin, urlparse

from pydantic import ValidationError
from requests.exceptions import HTTPError

from src.blueprints.custom_data_types import URI
from src.blueprints.storage_boxes import StorageBox
from src.config.config import IntrospectionConfig
from src.mytardis_client.enumerators import ObjectSearchDict, ObjectSearchEnum
from src.mytardis_client.mt_rest import MyTardisRESTFactory
from src.utils.types.singleton import Singleton

logger = logging.getLogger(__name__)


MYTARDIS_PROJECTS_DISABLED_MESSAGE = (
    "MyTardis is not currently set up to use projects. Please check settings.py "
    "and ensure that the 'projects' app is enabled. This may require rerunning "
    "migrations."
)


class Overseer(metaclass=Singleton):
    """The Overseer class inspects MyTardis

    Overseer classes inspect the MyTardis database to ensure
    that the Forge is not creating existing objects and validates
    that the hierarchical structures needed are in place before
    a new object is created.

    Where there are differences in the stored objects in MyTardis the behaviour
    is governed by the overwrite attribute of the Forge class

    Attributes:
        rest_factory: An instance of MyTardisRESTFactory providing access to the API
    """

    _mytardis_setup: IntrospectionConfig | None = None

    def __init__(
        self,
        rest_factory: MyTardisRESTFactory,
    ) -> None:
        """Class initialisation using a configuration dictionary.

        Creates an instance of MyTardisRESTFactory to provide access to MyTardis for
        inspection of the database.

        Args:
            auth : AuthConfig
            Pydantic config class containing information about authenticating with a MyTardis
                instance
            connection : ConnectionConfig
            Pydantic config class containing information about connecting to a MyTardis instance
            mytardis_setup : IntrospectionConfig
        """
        self.rest_factory = rest_factory

    @property
    def mytardis_setup(self) -> IntrospectionConfig:
        """Getter for mytardis_setup. Sends API request if self._mytardis_setup is None"""
        return self._mytardis_setup or self.get_mytardis_setup()

    @staticmethod
    def resource_uri_to_id(uri: URI) -> int:
        """Gets the id from a resource URI

        Takes resource URI like: http://example.org/api/v1/experiment/998
        and returns just the id value (998).

        Args:
            uri: str - the URI from MyTardis

        Returns:
            The integer id that maps to the URI
        """
        uri_sep: str = "/"
        return int(urlparse(uri).path.rstrip(uri_sep).split(uri_sep).pop())

    def _get_object_from_mytardis(
        self,
        object_type: ObjectSearchDict,
        query_params: Dict[str, str],
    ) -> Any | None:
        url = urljoin(self.rest_factory.api_template, object_type["url_substring"])
        try:
            response = self.rest_factory.mytardis_api_request(
                "GET", url, params=query_params
            )
        except HTTPError:
            logger.warning(
                (
                    "Failed HTTP request from Overseer.get_objects call\n"
                    f"object_type = {object_type}\n"
                    f"query_params = {query_params}"
                ),
                exc_info=True,
            )
            return None
        except Exception as error:
            logger.error(
                (
                    "Non-HTTP exception in Overseer.get_objects call\n"
                    f"object_type = {object_type}\n"
                    f"search_target = {query_params}"
                ),
                exc_info=True,
            )
            raise error
        return response.json()

    def get_object_by_uri(
        self,
        uri: URI,
    ) -> Optional[Any]:
        """GET an object from MyTardis using the URI

        Args:
            uri (URI): The URI of the object to GET

        Raises:
            error: _description_
            error: _description_
            ValueError: _description_
            ValueError: _description_

        Returns:
            Dict[str,Any]: The object retrieved and deserialised from JSON
        """
        url = urljoin(self.rest_factory.hostname, uri)
        try:
            response = self.rest_factory.mytardis_api_request("GET", url)
        except HTTPError:
            logger.warning(
                ("Failed HTTP request from Overseer.get_objects call\n" f"URI = {uri}"),
                exc_info=True,
            )
            return None
        except Exception as error:
            logger.error(
                ("Non-HTTP exception in Overseer.get_objects call\n" f"URI = {uri}"),
                exc_info=True,
            )
            raise error
        return response.json()

    # TODO pylint:disable=fixme
    # we might want to add a get_objects function that let's you search for
    # specific query param combinations. Right now it checks if the search
    # string is in any of the object_type["target"] and "identifier" fields but often
    # we know where those should be found, i.e. when we pass in a search_string
    # we know it's either a pid, alternative_id or name
    def get_objects(
        self,
        object_type: ObjectSearchDict,
        search_string: str,
    ) -> List[Dict[str, Any]]:
        """Gets a list of objects matching the search parameters passed

        This function prepares a GET request via the MyTardisRESTFactory instance and returns
        a list of objects that match the search request.

        Args:
            object_type: A string representing the different object types that can be searched for
            search_target: The field that is being searched on (varies from object to object)
            search_string: The string that the search_target is being searched for.

        Returns:
            A list of objects from the search request made.

        Raises:
            HTTPError: The GET request failed for some reason
        """
        return_list = []
        response_dict = None
        if (  # pylint: disable=unsupported-membership-test
            self.mytardis_setup.objects_with_ids
            and object_type["type"] in self.mytardis_setup.objects_with_ids
        ):
            query_params = {"identifier": search_string}
            response_dict = self._get_object_from_mytardis(object_type, query_params)
            if response_dict and "objects" in response_dict.keys():
                return_list.extend(iter(response_dict["objects"]))
        query_params = {object_type["target"]: search_string}
        response_dict = self._get_object_from_mytardis(object_type, query_params)
        if response_dict and "objects" in response_dict.keys():
            return_list.extend(iter(response_dict["objects"]))
        new_list = []
        for obj in return_list:
            if obj not in new_list:
                new_list.append(obj)
        return new_list

    def get_objects_by_fields(
        self,
        object_type: ObjectSearchDict,
        field_values: dict[str, str],
    ) -> list[dict[str, Any]]:
        """Retrieve objects from MyTardis with field values matching the ones in "field_values"."""
        response = self._get_object_from_mytardis(object_type, field_values)
        if response is None:
            raise HTTPError("MyTardis object query yielded no response")
<<<<<<< HEAD
        if objects := response.get("objects"):
            return objects
        return []
=======
        objects: list[dict[str, Any]] | None = response.get("objects")
        if objects is None:
            return []
        return objects
>>>>>>> 844364da

    def get_uris(
        self,
        object_type: ObjectSearchDict,
        search_string: str,
    ) -> List[URI]:
        """Calls self.get_objects() to get a list of objects matching search then extracts URIs

        This function calls the get_objects function with the parameters passed. It then takes
        the list of returned objects and extracts the URI from the dictionaries passed.

        Args:
            object_type: A string representing the different object types that can be searched for
            search_target: The field that is being searched on (varies from object to object)
            search_string: The string that the search_target is being searched for.

        Returns:
            A list of object URIs from the search request made.
        """
        return_list: list[URI] = []
        objects = self.get_objects(object_type, search_string)
        if not objects:
            return []
        for obj in objects:
            try:
                uri = URI(obj["resource_uri"])
            except KeyError as error:
                logger.error(
                    (
                        "Malformed return from MyTardis. No resource_uri found for "
                        f"{object_type} searching with {search_string}. Object in "
                        f"question is {obj}."
                    ),
                    exc_info=True,
                )
                raise error
            except ValidationError as error:
                logger.error(
                    (
                        "Malformed return from MyTardis. Unable to conform "
                        "resource_uri into URI format"
                    ),
                    exc_info=True,
                )
                raise error
            return_list.append(uri)
        return return_list

    def get_storage_box(  # pylint: disable=too-many-return-statements
        self,
        storage_box_name: str,
    ) -> StorageBox | None:
        """Helper function to get a storage box from MyTardis and to verify that there
        is a location associated with it.

        Args:
            storage_box_name: The human readable name that defines the storage box

        Returns:
            A StorageBox dataclass if the name is found in MyTardis and the storage
                box is completely defined, or None if this is not the case.
        """

        storage_box_list = self.get_objects(
            ObjectSearchEnum.STORAGE_BOX.value, storage_box_name
        )
        if storage_box_list and len(storage_box_list) > 1:
            logger.warning(
                "Unable to uniquely identify the storage box based on the "
                f"name provided ({storage_box_name}). Please check with your "
                "system administrator to identify the source of the issue."
            )
            return None
        if not storage_box_list:
            logger.warning(f"Unable to locate storage box called {storage_box_name}")
            return None
        storage_box = storage_box_list[0]  # Unpack from the list
        location = None
        for option in storage_box["options"]:
            try:
                key = option["key"]
            except KeyError:
                continue
            if key == "location":
                try:
                    location = option["value"]
                except KeyError:
                    logger.warning(
                        f"Storage box, {storage_box_name} is misconfigured. Missing location"
                    )
                    return None
        if location:
            try:
                name = storage_box["name"]
                uri = URI(storage_box["resource_uri"])
            except KeyError:
                logger.warning(
                    f"Storage box, {storage_box_name} is misconfigured. Storage box "
                    f"gathered from MyTardis: {storage_box}"
                )
                return None
            try:
                description = storage_box["description"]
            except KeyError:
                logger.warning(
                    f"No description given for Storage Box, {storage_box_name}"
                )
                description = "No description"
            try:
                ret_storage_box = StorageBox(
                    name=name,
                    description=description,
                    uri=uri,
                    location=location,
                )
            except ValidationError:
                logger.warning(
                    (
                        f"Poorly defined Storage Box, {storage_box_name}. Please "
                        "check configuration in MyTardis"
                    ),
                    exc_info=True,
                )
                return None
            return ret_storage_box
        logger.warning(
            f"Storage box, {storage_box_name} is misconfigured. Missing location"
        )
        return None

    def get_mytardis_setup(self) -> IntrospectionConfig:
        """Query introspection API

        Requests introspection info from MyTardis instance configured in connection
        """
        url = urljoin(self.rest_factory.api_template, "introspection")
        response = self.rest_factory.mytardis_api_request("GET", url)

        response_dict = response.json()
        if response_dict == {} or response_dict["objects"] == []:
            logger.error(
                (
                    "MyTardis introspection did not return any data when called from "
                    "ConfigFromEnv.get_mytardis_setup"
                )
            )
            raise ValueError(
                (
                    "MyTardis introspection did not return any data when called from "
                    "ConfigFromEnv.get_mytardis_setup"
                )
            )
        if len(response_dict["objects"]) > 1:
            logger.error(
                (
                    """MyTardis introspection returned more than one object when called from
                    ConfigFromEnv.get_mytardis_setup\n
                    Returned response was: %s""",
                    response_dict,
                )
            )
            raise ValueError(
                (
                    "MyTardis introspection returned more than one object when called from "
                    "ConfigFromEnv.get_mytardis_setup"
                )
            )
        response_dict = response_dict["objects"][0]
        mytardis_setup = IntrospectionConfig(
            old_acls=response_dict["experiment_only_acls"],
            projects_enabled=response_dict["projects_enabled"],
            objects_with_ids=response_dict["identified_objects"] or None,
            objects_with_profiles=response_dict["profiled_objects"] or None,
        )
        self._mytardis_setup = mytardis_setup
        return mytardis_setup


# Future functionality
'''    def validate_schema(self, schema: str, object_type: str) -> Union[bool, str]:
        """Validates that a schema with the name 'schema' exists and that it
        is the right type for the object passed.

        This function calls the schema model in MyTardis by the full
        name (a URL defined when the schema is defined). If the schema is found
        then it's type is compared against the object_type requesting the
        schema and if it passes, the URI to the schema is returned, else False is returned

        Args:
            schema: The string representing the URL of the schema
            object_type: the string representing the MyTardis Object that the
                schema is going to be applied to.

        Returns:
            Either the URI of the schema as string or False

        Raises:
            Exceptions from the API call for logging and further exception handling
        """
        try:
            object_type_int = SCHEMA_TYPES[object_type] # Should be an Enum
        except KeyError:
            logger.warning(f"Schema for {object_type} are not defined in MyTardis")
            return False
        except Exception as error:
            raise error
        try:
            objects = self.get_objects("schema", "namespace", schema)
        except Exception as error:
            raise error
        if objects and len(objects) == 1:
            schema_type = int(objects[0]["schema_type"])
            if schema_type == object_type_int:
                try:
                    return objects[0]["resource_uri"]
                except KeyError:
                    return False
                except Exception as error:
                    raise error
        return False'''<|MERGE_RESOLUTION|>--- conflicted
+++ resolved
@@ -206,16 +206,10 @@
         response = self._get_object_from_mytardis(object_type, field_values)
         if response is None:
             raise HTTPError("MyTardis object query yielded no response")
-<<<<<<< HEAD
-        if objects := response.get("objects"):
-            return objects
-        return []
-=======
         objects: list[dict[str, Any]] | None = response.get("objects")
         if objects is None:
             return []
         return objects
->>>>>>> 844364da
 
     def get_uris(
         self,
