--- conflicted
+++ resolved
@@ -1,8 +1,5 @@
-<<<<<<< HEAD
 # pylint: disable=logging-fstring-interpolation,consider-iterating-dictionary,pointless-string-statement,R0801
-=======
-# pylint: disable=logging-fstring-interpolation,consider-iterating-dictionary,pointless-string-statement
->>>>>>> e88bfd0b
+
 """Smelter base class. A class that provides functions to split input dictionaries into
 dictionaries suited to be passed into an instance of the Forge class for creating
 objects in MyTardis."""
@@ -702,15 +699,6 @@
 
         return tuple()  # pragma: no cover
 
-<<<<<<< HEAD
-=======
-    '''@abstractmethod  # pragma: no cover
-    def rebase_file_path(self, parsed_dict: dict) -> dict:  # pragma: no cover
-        """Function to fix up the file path to take into account where it is
-        mounted."""
-        return parsed_dict  # pragma: no cover'''
-
->>>>>>> e88bfd0b
     @abstractmethod  # pragma: no cover
     def expand_datafile_entry(self, parsed_dict) -> list:  # pragma: no cover
         """Function to add the additional fields (size, checksum etc.) from files"""
