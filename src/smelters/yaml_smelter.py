<<<<<<< HEAD
# pylint: disable=logging-fstring-interpolation,pointless-string-statement,R0801
=======
# pylint: disable=logging-fstring-interpolation,pointless-string-statement
>>>>>>> e88bfd0b
"""YAML smelter. A class that processes YAML files into dictionaries suitable to be passed to an
instance of the Forge class for creating objects in MyTardis."""

import logging
from copy import deepcopy
from pathlib import Path
from typing import Union

import yaml

from src.smelters.smelter import Smelter

logger = logging.getLogger(__name__)


class YAMLSmelter(Smelter):
    """This Smelter class takes a YAML file as an input and processes it into dictionaries.

    The YAMLSmelter class reads in a YAML file, identifies it's type based on the keys in the file
    and passes it to the appropriate function for deconstruction into object and parameter
    dictionaries.

    Attributes:
        projects_enabled: a boolean flag indicating whether or not to process projects
        objects_with_pids: a list of objects that have identifiers
        objects_with_profiles: a list of objects that have profiles
        OBJECT_TYPES: a dictionary of object types and the smelter functions that are used
            to process the input dictionaries.
    """

    def __init__(self, mytardis_config: dict) -> None:
        """Class initialisation to set options for dictionary processing

        Stores MyTardis set up information from the introspection API to allow the parser
        to prepare only objects that exist and to handle additional keys in the dictionaries
        gracefully.

        Args:
            projects_enabled: a boolean flag indicating whether or not to process projects
            objects_with_pids: a list of objects that have identifiers. Defaults to empty
            objects_with_profiles: a list of objects that have profiles. Defaults to empty
        """
        super().__init__(mytardis_config)
        self.OBJECT_TYPES = {  # pylint: disable=invalid-name
            "project_name": "project",
            "experiment_name": "experiment",
            "dataset_name": "dataset",
            "datafiles": "datafile",
        }

    def get_key_conversions(self):
        """Get the translation dictionary between the YAML key names and the MyTardis
        object names. This has been added to allow for standardisation of the naming system
        in the YAML files to make it clearer for researchers.

        Returns:
            A dictionary of conversions with the YAML key used as a key and the MyTardis key
                the value in the key: value pair
        """
        return {
            "project": {
                "project_name": "name",
                "lead_researcher": "principal_investigator",
                "project_id": "persistent_id",
            },
            "experiment": {
                "experiment_name": "title",
                "experiment_id": "persistent_id",
                "project_id": "projects",
            },
            "dataset": {
                "dataset_name": "description",
                "experiment_id": "experiments",
                "dataset_id": "persistent_id",
                "instrument_id": "instrument",
            },
            "datafile": {},
        }

    def _tidy_up_metadata_keys(  # pylint: disable=no-self-use
        self,
        parsed_dict: dict,
    ) -> dict:
        """Function to get rid of spaces and convert human readable metadata keys to snakecase"""
        cleaned_dict = deepcopy(parsed_dict)
        if "metadata" in parsed_dict.keys():
            for key in parsed_dict["metadata"].keys():
                value = cleaned_dict["metadata"].pop(key)
                cleaned_dict[key] = value
            cleaned_dict.pop("metadata")
        return cleaned_dict

    def get_input_file_paths(self, file_path: Path) -> list[Path]:
        """
        Function to return a list of Path objects pointing to the yaml files contained in file_path.

        Yaml files are defined to end in either ".yml" or ".yaml".

        Args:
            file_path: Path object of the directory containing the yaml files

        Returns:
            A list of Path objects, one for each yaml file contained in file_path
        """

        return [
            input_path
            for generator in (file_path.rglob("*.yml"), file_path.rglob("*.yaml"))
            for input_path in generator
        ]

    def get_objects_in_input_file(self, file_path: Path) -> tuple:
        """Takes a file path for a YAML file and returns a tuple of object types contained with the
        file

        Calls YAMLSmelter.read_yaml_file to read in a YAML file into a tuple of dictionaries.
        For each of the dictionaries read, adds the object types to a tuple of types and returns
        this tuple

        Args:
            file_path: a Path to the YAML file to be processed

        Returns:
            A tuple of object types within the file
        """
        object_types: list = []
        parsed_dictionaries = self.read_file(file_path)
        for parsed_dict in parsed_dictionaries:
            object_type_key = list(set(parsed_dict).intersection(self.OBJECT_TYPES))
            if len(object_type_key) == 0:
                logger.warning(
                    f"File {file_path} was not recognised as a MyTardis ingestion file"
                )
                object_types.append(None)
                continue
            if len(object_type_key) > 1:
                logger.warning(
                    (
                        f"Malformed MyTardis ingestion file, {file_path}. Please ensure that "
                        "sections are properly delimited with '---' and that each section is "
                        "defined for one object type only i.e. 'project', 'experiment', "
                        "'dataset' or 'datafile'."
                    )
                )
                object_types.append(None)
                continue
            object_types.append(self.OBJECT_TYPES[object_type_key[0]])
        return (*object_types,)

    def read_file(self, file_path: Path) -> tuple:  # pylint: disable=no-self-use
        """Takes a file path for a YAML file and reads it into a tuple of dictionaries.

        Reads in a YAML file. As it is possible for multiple YAML documents to be placed in
        a single file, the function also checks to see if a generator has been yielded and creates
        a tuple of dictionaries as a return.

        Args:
           file_path: a Path to the YAML file to be processed

        Returns:
           A tuple of dictionaries containing the parsed YAML file.
        """
        try:
            with open(file_path, "r", encoding="UTF-8") as open_file:
                parsed_dictionaries = yaml.safe_load_all(open_file.read())
        except Exception as error:
            logger.error(f"Failed to read file {file_path}.", exc_info=True)
            raise error
        return_list = []
        for dictionary in parsed_dictionaries:
            return_list.append(dictionary)
        return tuple(return_list)

    '''def rebase_file_path(self, parsed_dict: dict) -> dict:
        """Function to redirect the file path to account for the directory
        that the research drive is mounted on"""
        cleaned_dict = deepcopy(parsed_dict)
        cleaned_dict["datafiles"]["files"] = []
        for file_path in parsed_dict["datafiles"]["files"]:
            file_dict = {}
            if "metadata" in file_path.keys():
                file_dict["metadata"] = file_path["metadata"]
            file_dict["name"] = Path(file_path["name"])
            cleaned_dict["datafiles"]["files"].append(file_dict)
        return cleaned_dict'''

    def expand_datafile_entry(  # pylint: disable=too-many-nested-blocks
        self, parsed_dict: dict
    ) -> list:
        """Function to read in a data file entry from the YAML file, locate the file and
        generate a known good MD5 sum, determine the file size and create a file replica
        ready for ingestion into MyTardis

        Args:
            parsed_dict: a dictionary containing the data file entries from the YAML file

        Returns:
            a list of dictionaries ready for ingestion into MyTardis
        """
        file_list = []
        for file_dict in parsed_dict["datafiles"]["files"]:
<<<<<<< HEAD
            file_dict["file_path"] = Path(file_dict["file_path"])
=======
            try:
                file_dict["file_path"] = Path(file_dict["file_path"])
            except KeyError:
                logger.warning(
                    (
                        "Parsed datafile dictionary is missing a 'file_path' field. "
                        f"The dictionary passed in was {file_dict}."
                    )
                )
                continue
>>>>>>> e88bfd0b
            if not file_dict["file_path"].is_file():
                for filename in file_dict["file_path"].iterdir():
                    if filename.is_file():
                        cleaned_dict = {}
                        cleaned_dict["dataset"] = parsed_dict["datafiles"][
                            "dataset_id"
                        ][0]
                        if "metadata" in file_dict.keys():
                            for key in file_dict["metadata"].keys():
                                cleaned_dict[key] = file_dict["metadata"][key]
                        cleaned_dict["filename"] = Smelter.get_filename_from_filepath(
                            filename
                        )
                        cleaned_dict["md5sum"] = Smelter.get_file_checksum(filename)
                        cleaned_dict["size"] = filename.stat().st_size
                        cleaned_dict["file_path"] = Path(filename).relative_to(
                            self.source_dir
                        )
                        file_list.append(cleaned_dict)
            else:
                cleaned_dict = {}
                cleaned_dict["dataset"] = parsed_dict["datafiles"]["dataset_id"][0]
                if "metadata" in file_dict.keys():
                    for key in file_dict["metadata"].keys():
                        cleaned_dict[key] = file_dict["metadata"][key]
                cleaned_dict["filename"] = Smelter.get_filename_from_filepath(
                    file_dict["file_path"]
                )
                cleaned_dict["md5sum"] = Smelter.get_file_checksum(
                    file_dict["file_path"]
                )
                cleaned_dict["size"] = file_dict["file_path"].stat().st_size
                cleaned_dict["file_path"] = Path(file_dict["file_path"]).relative_to(
                    self.source_dir
                )
                file_list.append(cleaned_dict)
        return file_list

    def get_object_from_dictionary(  # pylint: disable=consider-using-dict-items,consider-iterating-dictionary
        self, parsed_dict: dict
    ) -> Union[str, None]:
        """Helper function to get the object type from a parsed dictionary"""
        for key in self.OBJECT_TYPES.keys():
            if key in parsed_dict.keys():
                return self.OBJECT_TYPES[key]
        return None<|MERGE_RESOLUTION|>--- conflicted
+++ resolved
@@ -1,8 +1,5 @@
-<<<<<<< HEAD
 # pylint: disable=logging-fstring-interpolation,pointless-string-statement,R0801
-=======
-# pylint: disable=logging-fstring-interpolation,pointless-string-statement
->>>>>>> e88bfd0b
+
 """YAML smelter. A class that processes YAML files into dictionaries suitable to be passed to an
 instance of the Forge class for creating objects in MyTardis."""
 
@@ -204,9 +201,6 @@
         """
         file_list = []
         for file_dict in parsed_dict["datafiles"]["files"]:
-<<<<<<< HEAD
-            file_dict["file_path"] = Path(file_dict["file_path"])
-=======
             try:
                 file_dict["file_path"] = Path(file_dict["file_path"])
             except KeyError:
@@ -217,7 +211,6 @@
                     )
                 )
                 continue
->>>>>>> e88bfd0b
             if not file_dict["file_path"].is_file():
                 for filename in file_dict["file_path"].iterdir():
                     if filename.is_file():
