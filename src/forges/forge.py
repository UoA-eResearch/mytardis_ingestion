--- conflicted
+++ resolved
@@ -315,9 +315,5 @@
                 status of the object creation.
         """
         # In the case of forging a Datafile, we don't expect any URI back
-<<<<<<< HEAD
         _ = self.forge_object(refined_object)
-=======
-        _ = self.forge_object(refined_object)
-        return None
->>>>>>> c2c508de
+        return None