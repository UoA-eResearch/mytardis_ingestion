--- conflicted
+++ resolved
@@ -1,9 +1,9 @@
-<<<<<<< HEAD
 # pylint: disable-all
 # type: ignore
 # This needs a lot of refactoring so disable checks
 # noqa
 # nosec
+"""Abstract parser module.
 
 """Abstract parser module.
 
@@ -46,48 +46,4 @@
         Returns:
             IngestibleDataclasses: A class that contains the raw datafiles, datasets, experiments, and projects
         """
-        pass
-=======
-"""Abstract parser module.
-
-This is an abstract parser that defines the protocols
-"""
-
-# ---Imports
-import logging
-from abc import ABC, abstractmethod
-from pathlib import Path
-from typing import Any, Dict, List, Union
-
-from src.extraction_output_manager.ingestibles import IngestibleDataclasses
-
-# ---Constants
-logger = logging.getLogger(__name__)
-
-
-# ---Code
-class AbstractCustomBeneficiation(ABC):
-    """A class to parse dataclass files into IngestibleDataclasses objects."""
-
-    def __init__(
-        self,
-    ) -> None:
-        pass
-
-    @abstractmethod
-    def beneficiate(
-        self,
-        beneficiation_data: Any,
-        ingestible_dclasses: IngestibleDataclasses,
-    ) -> IngestibleDataclasses:
-        """Parse metadata files of a given file type into raw dataclasses
-
-        Args:
-            beneficiation_data (Any): An object that contains a filepath or a structure of filepaths that contains metadata to parse into raw dataclasses
-            ingestible_dataclasses (IngestibleDataclasses): A class that contains the raw datafiles, datasets, experiments, and projects
-
-        Returns:
-            IngestibleDataclasses: A class that contains the raw datafiles, datasets, experiments, and projects
-        """
-        pass
->>>>>>> c2c508de
+        pass