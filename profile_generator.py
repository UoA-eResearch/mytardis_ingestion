"""
Generates a folder for a custom prospector/miner setup tailored for a specific profile

The reason for custom prospector/miner setups is that for non-IME-based metadata generation
different researchers will have different methods of metadata setup, thus a profile
is generated for the specific setup.
"""


# ---Imports
import logging
import shutil
from pathlib import Path
from typing import Any, Dict, Optional

import yaml
from pydantic.fields import ModelField

from src.blueprints.datafile import RawDatafile
from src.blueprints.dataset import RawDataset
from src.blueprints.experiment import RawExperiment
from src.blueprints.project import RawProject
from src.profiles import profile_consts as pc

# ---Constants
logger = logging.getLogger(__name__)
logger.setLevel(logging.DEBUG)  # set the level for which this logger will be printed.


# ---Code
class ProfileGenerator:
    """Used to generate a module of custom prospectors and miners that are
    specific to the researcher/instrument.
    """

    def __init__(
        self,
    ) -> None:
        base_pth = Path("src")
        prof_sub_pth = Path("profiles")
        tmpl_sub_pth = Path("template")
        self.profile_path = base_pth / prof_sub_pth
        self.template_path = self.profile_path / tmpl_sub_pth

    def generate_profile(
        self,
        profile_name: str,
        include_configenv: bool,
    ) -> None:
        """Autogenerate a profile folder
        A profile folder has the necessary components required
        to prospect and mine a directory for a given

        Args:
            profile_name (str): name of the profile that will dictate the folder name
            include_configenv (bool): generates a config.env file if true

        Raises:
            Exception: raises exception if profile already exists
        """
        prof_pth = self.profile_path / Path(profile_name)
        if prof_pth.exists():
            logger.error(f"Profile with name {profile_name} already exists.")
            raise Exception(f"Profile with name {profile_name} already exists.")

        dst = self._create_profile_folder(
            self.profile_path, profile_name, include_configenv
        )
        self._generate_key_luts(dst)

    def _create_profile_folder(
        self,
        profile_pth: Path,
        profile_name: str,
        include_configenv: bool,
    ) -> Path:
        """Create the profile folder by copying the template folder

        Args:
            profile_pth (Path): path to the profile
            profile_name (str): name of the profile
            include_configenv (bool): whether to include the config.env file in the profile

        Returns:
            Path: path to the copied folder
        """
        src = self.template_path
        prof_name_pth = Path(profile_name)
        dst = profile_pth / prof_name_pth
        if include_configenv:
            shutil.copytree(src, dst)
        else:
            shutil.copytree(src, dst, ignore=shutil.ignore_patterns("*.env"))
        return dst

    def _generate_key_luts(
        self,
        base_pth: Path,
    ) -> None:
        """Generates a file for each dataclass that is used to setup the mapping
         between the instrument's fields to MyTardis's fields

        Args:
            base_pth (Path): path of the profile
        """
        raw_datafile_dict = self._generate_raw_dataclass_dict(RawDatafile)
        raw_dataset_dict = self._generate_raw_dataclass_dict(RawDataset)
        raw_experiment_dict = self._generate_raw_dataclass_dict(RawExperiment)
        raw_project_dict = self._generate_raw_dataclass_dict(RawProject)

        self._write_to_yaml_file(base_pth, pc.DATAFILE_NAME, raw_datafile_dict)
        self._write_to_yaml_file(base_pth, pc.DATASET_NAME, raw_dataset_dict)
        self._write_to_yaml_file(base_pth, pc.EXPERIMENT_NAME, raw_experiment_dict)
        self._write_to_yaml_file(base_pth, pc.PROJECT_NAME, raw_project_dict)

    def _generate_raw_dataclass_dict(
        self,
        class_type: RawDatafile | RawDataset | RawExperiment | RawProject,
    ) -> Dict[str, Dict[str, Any]]:
        """Generates a dict that is used to help map the fields of the rawdataclasses. The keys of this dict are the
        attributes of the raw dataclasses which are to be replaced by the equivalent keys from the instrument,
        and the values for each key is a dict that contains metadata on how to map the key.

        Args:
            class_type (RawDatafile | RawDataset | RawExperiment | RawProject): the dataclass to produce a dict for

        Returns:
            Dict[str,Any]: A dictionary containing the raw dataclasses's fields as the keys to a dictionary of
        """
        raw_dataclass_dict = {}
<<<<<<< HEAD
        fields_dict = class_type.__dict__["model_fields"]

=======
        fields_dict = class_type.__dict__["__fields__"]
>>>>>>> c2c508de
        for key in fields_dict.keys():
            field_entry = fields_dict[key]
            entry_dict = dict.fromkeys(pc.DATACLASS_ENTRY_DICT_KEYS)
            entry_dict[pc.DEFAULT_KEY] = ""
            entry_dict[pc.NAME_KEY] = field_entry.name
            entry_dict[pc.NATIVE_KEY] = True
            entry_dict[pc.REQUIRED_KEY] = field_entry.required
            entry_dict[pc.USEDEFAULT_KEY] = False

<<<<<<< HEAD
            raw_dataclass_dict[key] = entry_dict
=======
            raw_dataclass_dict[field_entry.name] = entry_dict
>>>>>>> c2c508de

        return raw_dataclass_dict

    def _write_to_yaml_file(
        self,
        base_pth: Path,
        dataclass_name: str,
        data_dict: dict,
    ) -> None:
        dataclass_filename = dataclass_name + pc.DATACLASS_PROF_SUFFIX
        dclass_fn_pth = Path(dataclass_filename)
        fp = base_pth / dclass_fn_pth
        with fp.open("w") as f:
            yaml.dump(data_dict, f)


def standalone_generation():
    profile_name = input("Please enter profile name: ")
    y_or_n = input("Do you wish to generate a .env file with this profile? (y/n)")
    gen_env = False
    if y_or_n.lower() == "y":
        gen_env = True
    elif y_or_n.lower() == "n":
        gen_env = False
    else:
        raise Exception(
            "Invalid response (can only be either 'y' or 'n'), please try again"
        )
    p_gen = ProfileGenerator()
    p_gen.generate_profile(profile_name, gen_env)


if __name__ == "__main__":
    standalone_generation()
<|MERGE_RESOLUTION|>--- conflicted
+++ resolved
@@ -1,184 +1,175 @@
-"""
-Generates a folder for a custom prospector/miner setup tailored for a specific profile
-
-The reason for custom prospector/miner setups is that for non-IME-based metadata generation
-different researchers will have different methods of metadata setup, thus a profile
-is generated for the specific setup.
-"""
-
-
-# ---Imports
-import logging
-import shutil
-from pathlib import Path
-from typing import Any, Dict, Optional
-
-import yaml
-from pydantic.fields import ModelField
-
-from src.blueprints.datafile import RawDatafile
-from src.blueprints.dataset import RawDataset
-from src.blueprints.experiment import RawExperiment
-from src.blueprints.project import RawProject
-from src.profiles import profile_consts as pc
-
-# ---Constants
-logger = logging.getLogger(__name__)
-logger.setLevel(logging.DEBUG)  # set the level for which this logger will be printed.
-
-
-# ---Code
-class ProfileGenerator:
-    """Used to generate a module of custom prospectors and miners that are
-    specific to the researcher/instrument.
-    """
-
-    def __init__(
-        self,
-    ) -> None:
-        base_pth = Path("src")
-        prof_sub_pth = Path("profiles")
-        tmpl_sub_pth = Path("template")
-        self.profile_path = base_pth / prof_sub_pth
-        self.template_path = self.profile_path / tmpl_sub_pth
-
-    def generate_profile(
-        self,
-        profile_name: str,
-        include_configenv: bool,
-    ) -> None:
-        """Autogenerate a profile folder
-        A profile folder has the necessary components required
-        to prospect and mine a directory for a given
-
-        Args:
-            profile_name (str): name of the profile that will dictate the folder name
-            include_configenv (bool): generates a config.env file if true
-
-        Raises:
-            Exception: raises exception if profile already exists
-        """
-        prof_pth = self.profile_path / Path(profile_name)
-        if prof_pth.exists():
-            logger.error(f"Profile with name {profile_name} already exists.")
-            raise Exception(f"Profile with name {profile_name} already exists.")
-
-        dst = self._create_profile_folder(
-            self.profile_path, profile_name, include_configenv
-        )
-        self._generate_key_luts(dst)
-
-    def _create_profile_folder(
-        self,
-        profile_pth: Path,
-        profile_name: str,
-        include_configenv: bool,
-    ) -> Path:
-        """Create the profile folder by copying the template folder
-
-        Args:
-            profile_pth (Path): path to the profile
-            profile_name (str): name of the profile
-            include_configenv (bool): whether to include the config.env file in the profile
-
-        Returns:
-            Path: path to the copied folder
-        """
-        src = self.template_path
-        prof_name_pth = Path(profile_name)
-        dst = profile_pth / prof_name_pth
-        if include_configenv:
-            shutil.copytree(src, dst)
-        else:
-            shutil.copytree(src, dst, ignore=shutil.ignore_patterns("*.env"))
-        return dst
-
-    def _generate_key_luts(
-        self,
-        base_pth: Path,
-    ) -> None:
-        """Generates a file for each dataclass that is used to setup the mapping
-         between the instrument's fields to MyTardis's fields
-
-        Args:
-            base_pth (Path): path of the profile
-        """
-        raw_datafile_dict = self._generate_raw_dataclass_dict(RawDatafile)
-        raw_dataset_dict = self._generate_raw_dataclass_dict(RawDataset)
-        raw_experiment_dict = self._generate_raw_dataclass_dict(RawExperiment)
-        raw_project_dict = self._generate_raw_dataclass_dict(RawProject)
-
-        self._write_to_yaml_file(base_pth, pc.DATAFILE_NAME, raw_datafile_dict)
-        self._write_to_yaml_file(base_pth, pc.DATASET_NAME, raw_dataset_dict)
-        self._write_to_yaml_file(base_pth, pc.EXPERIMENT_NAME, raw_experiment_dict)
-        self._write_to_yaml_file(base_pth, pc.PROJECT_NAME, raw_project_dict)
-
-    def _generate_raw_dataclass_dict(
-        self,
-        class_type: RawDatafile | RawDataset | RawExperiment | RawProject,
-    ) -> Dict[str, Dict[str, Any]]:
-        """Generates a dict that is used to help map the fields of the rawdataclasses. The keys of this dict are the
-        attributes of the raw dataclasses which are to be replaced by the equivalent keys from the instrument,
-        and the values for each key is a dict that contains metadata on how to map the key.
-
-        Args:
-            class_type (RawDatafile | RawDataset | RawExperiment | RawProject): the dataclass to produce a dict for
-
-        Returns:
-            Dict[str,Any]: A dictionary containing the raw dataclasses's fields as the keys to a dictionary of
-        """
-        raw_dataclass_dict = {}
-<<<<<<< HEAD
-        fields_dict = class_type.__dict__["model_fields"]
-
-=======
-        fields_dict = class_type.__dict__["__fields__"]
->>>>>>> c2c508de
-        for key in fields_dict.keys():
-            field_entry = fields_dict[key]
-            entry_dict = dict.fromkeys(pc.DATACLASS_ENTRY_DICT_KEYS)
-            entry_dict[pc.DEFAULT_KEY] = ""
-            entry_dict[pc.NAME_KEY] = field_entry.name
-            entry_dict[pc.NATIVE_KEY] = True
-            entry_dict[pc.REQUIRED_KEY] = field_entry.required
-            entry_dict[pc.USEDEFAULT_KEY] = False
-
-<<<<<<< HEAD
-            raw_dataclass_dict[key] = entry_dict
-=======
-            raw_dataclass_dict[field_entry.name] = entry_dict
->>>>>>> c2c508de
-
-        return raw_dataclass_dict
-
-    def _write_to_yaml_file(
-        self,
-        base_pth: Path,
-        dataclass_name: str,
-        data_dict: dict,
-    ) -> None:
-        dataclass_filename = dataclass_name + pc.DATACLASS_PROF_SUFFIX
-        dclass_fn_pth = Path(dataclass_filename)
-        fp = base_pth / dclass_fn_pth
-        with fp.open("w") as f:
-            yaml.dump(data_dict, f)
-
-
-def standalone_generation():
-    profile_name = input("Please enter profile name: ")
-    y_or_n = input("Do you wish to generate a .env file with this profile? (y/n)")
-    gen_env = False
-    if y_or_n.lower() == "y":
-        gen_env = True
-    elif y_or_n.lower() == "n":
-        gen_env = False
-    else:
-        raise Exception(
-            "Invalid response (can only be either 'y' or 'n'), please try again"
-        )
-    p_gen = ProfileGenerator()
-    p_gen.generate_profile(profile_name, gen_env)
-
-
-if __name__ == "__main__":
-    standalone_generation()
+"""
+Generates a folder for a custom prospector/miner setup tailored for a specific profile
+
+The reason for custom prospector/miner setups is that for non-IME-based metadata generation
+different researchers will have different methods of metadata setup, thus a profile
+is generated for the specific setup.
+"""
+
+
+# ---Imports
+import logging
+import shutil
+from pathlib import Path
+from typing import Any, Dict, Optional
+
+import yaml
+from pydantic.fields import ModelField
+
+from src.blueprints.datafile import RawDatafile
+from src.blueprints.dataset import RawDataset
+from src.blueprints.experiment import RawExperiment
+from src.blueprints.project import RawProject
+from src.profiles import profile_consts as pc
+
+# ---Constants
+logger = logging.getLogger(__name__)
+logger.setLevel(logging.DEBUG)  # set the level for which this logger will be printed.
+
+
+# ---Code
+class ProfileGenerator:
+    """Used to generate a module of custom prospectors and miners that are
+    specific to the researcher/instrument.
+    """
+
+    def __init__(
+        self,
+    ) -> None:
+        base_pth = Path("src")
+        prof_sub_pth = Path("profiles")
+        tmpl_sub_pth = Path("template")
+        self.profile_path = base_pth / prof_sub_pth
+        self.template_path = self.profile_path / tmpl_sub_pth
+
+    def generate_profile(
+        self,
+        profile_name: str,
+        include_configenv: bool,
+    ) -> None:
+        """Autogenerate a profile folder
+        A profile folder has the necessary components required
+        to prospect and mine a directory for a given
+
+        Args:
+            profile_name (str): name of the profile that will dictate the folder name
+            include_configenv (bool): generates a config.env file if true
+
+        Raises:
+            Exception: raises exception if profile already exists
+        """
+        prof_pth = self.profile_path / Path(profile_name)
+        if prof_pth.exists():
+            logger.error(f"Profile with name {profile_name} already exists.")
+            raise Exception(f"Profile with name {profile_name} already exists.")
+
+        dst = self._create_profile_folder(
+            self.profile_path, profile_name, include_configenv
+        )
+        self._generate_key_luts(dst)
+
+    def _create_profile_folder(
+        self,
+        profile_pth: Path,
+        profile_name: str,
+        include_configenv: bool,
+    ) -> Path:
+        """Create the profile folder by copying the template folder
+
+        Args:
+            profile_pth (Path): path to the profile
+            profile_name (str): name of the profile
+            include_configenv (bool): whether to include the config.env file in the profile
+
+        Returns:
+            Path: path to the copied folder
+        """
+        src = self.template_path
+        prof_name_pth = Path(profile_name)
+        dst = profile_pth / prof_name_pth
+        if include_configenv:
+            shutil.copytree(src, dst)
+        else:
+            shutil.copytree(src, dst, ignore=shutil.ignore_patterns("*.env"))
+        return dst
+
+    def _generate_key_luts(
+        self,
+        base_pth: Path,
+    ) -> None:
+        """Generates a file for each dataclass that is used to setup the mapping
+         between the instrument's fields to MyTardis's fields
+
+        Args:
+            base_pth (Path): path of the profile
+        """
+        raw_datafile_dict = self._generate_raw_dataclass_dict(RawDatafile)
+        raw_dataset_dict = self._generate_raw_dataclass_dict(RawDataset)
+        raw_experiment_dict = self._generate_raw_dataclass_dict(RawExperiment)
+        raw_project_dict = self._generate_raw_dataclass_dict(RawProject)
+
+        self._write_to_yaml_file(base_pth, pc.DATAFILE_NAME, raw_datafile_dict)
+        self._write_to_yaml_file(base_pth, pc.DATASET_NAME, raw_dataset_dict)
+        self._write_to_yaml_file(base_pth, pc.EXPERIMENT_NAME, raw_experiment_dict)
+        self._write_to_yaml_file(base_pth, pc.PROJECT_NAME, raw_project_dict)
+
+    def _generate_raw_dataclass_dict(
+        self,
+        class_type: RawDatafile | RawDataset | RawExperiment | RawProject,
+    ) -> Dict[str, Dict[str, Any]]:
+        """Generates a dict that is used to help map the fields of the rawdataclasses. The keys of this dict are the
+        attributes of the raw dataclasses which are to be replaced by the equivalent keys from the instrument,
+        and the values for each key is a dict that contains metadata on how to map the key.
+
+        Args:
+            class_type (RawDatafile | RawDataset | RawExperiment | RawProject): the dataclass to produce a dict for
+
+        Returns:
+            Dict[str,Any]: A dictionary containing the raw dataclasses's fields as the keys to a dictionary of
+        """
+        raw_dataclass_dict = {}
+        fields_dict = class_type.__dict__["__fields__"]
+        for key in fields_dict.keys():
+            field_entry = fields_dict[key]
+            entry_dict = dict.fromkeys(pc.DATACLASS_ENTRY_DICT_KEYS)
+            entry_dict[pc.DEFAULT_KEY] = ""
+            entry_dict[pc.NAME_KEY] = field_entry.name
+            entry_dict[pc.NATIVE_KEY] = True
+            entry_dict[pc.REQUIRED_KEY] = field_entry.required
+            entry_dict[pc.USEDEFAULT_KEY] = False
+
+            raw_dataclass_dict[field_entry.name] = entry_dict
+
+        return raw_dataclass_dict
+
+    def _write_to_yaml_file(
+        self,
+        base_pth: Path,
+        dataclass_name: str,
+        data_dict: dict,
+    ) -> None:
+        dataclass_filename = dataclass_name + pc.DATACLASS_PROF_SUFFIX
+        dclass_fn_pth = Path(dataclass_filename)
+        fp = base_pth / dclass_fn_pth
+        with fp.open("w") as f:
+            yaml.dump(data_dict, f)
+
+
+def standalone_generation():
+    profile_name = input("Please enter profile name: ")
+    y_or_n = input("Do you wish to generate a .env file with this profile? (y/n)")
+    gen_env = False
+    if y_or_n.lower() == "y":
+        gen_env = True
+    elif y_or_n.lower() == "n":
+        gen_env = False
+    else:
+        raise Exception(
+            "Invalid response (can only be either 'y' or 'n'), please try again"
+        )
+    p_gen = ProfileGenerator()
+    p_gen.generate_profile(profile_name, gen_env)
+
+
+if __name__ == "__main__":
+    standalone_generation()