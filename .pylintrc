[MASTER]
<<<<<<< HEAD
#init-hook="from pylint.config import find_pylintrc; import os, sys; sys.path.append(os.path.dirname(find_pylintrc()))"
=======
init-hook=
>>>>>>> 53be77d7

# A comma-separated list of package or module names from where C extensions may
# be loaded. Extensions are loading into the active Python interpreter and may
# run arbitrary code.
extension-pkg-allow-list=

# A comma-separated list of package or module names from where C extensions may
# be loaded. Extensions are loading into the active Python interpreter and may
# run arbitrary code. (This is an alternative name to extension-pkg-allow-list
# for backward compatibility.)
extension-pkg-whitelist=pydantic

# Return non-zero exit code if any of these messages/categories are detected,
# even if score is above --fail-under value. Syntax same as enable. Messages
# specified are enabled, while categories only check already-enabled messages.
fail-on=

# Specify a score threshold to be exceeded before program exits with error.
fail-under=10.0

# Files or directories to be skipped. They should be base names, not paths.
ignore=CVS

# Add files or directories matching the regex patterns to the ignore-list. The
# regex matches against paths and can be in Posix or Windows format.
ignore-paths=^tests/.*$

# Files or directories matching the regex patterns are skipped. The regex
# matches against base names, not paths.
ignore-patterns=

# Python code to execute, usually for sys.path manipulation such as
# pygtk.require().
#init-hook=

# Use multiple processes to speed up Pylint. Specifying 0 will auto-detect the
# number of processors available to use.
jobs=1

# Control the amount of potential inferred values when inferring a single
# object. This can help the performance when dealing with large functions or
# complex, nested conditions.
limit-inference-results=100

# List of plugins (as comma separated values of python module names) to load,
# usually to register additional checkers.
load-plugins=

# Pickle collected data for later comparisons.
persistent=yes

# Minimum Python version to use for version dependent checks. Will default to
# the version used to run pylint.
py-version=3.10

# When enabled, pylint would attempt to guess common misconfiguration and emit
# user-friendly hints instead of false-positive error messages.
suggestion-mode=yes

# Allow loading of arbitrary C extensions. Extensions are imported into the
# active Python interpreter and may run arbitrary code.
unsafe-load-any-extension=no


[MESSAGES CONTROL]

# Only show warnings with the listed confidence levels. Leave empty to show
# all. Valid levels: HIGH, INFERENCE, INFERENCE_FAILURE, UNDEFINED.
confidence=

# Disable the message, report, category or checker with the given id(s). You
# can either give multiple identifiers separated by comma (,) or put this
# option multiple times (only on the command line, not in the configuration
# file where it should appear only once). You can also use "--disable=all" to
# disable everything first and then reenable specific checks. For example, if
# you want to run only the similarities checker, you can use "--disable=all
# --enable=similarities". If you want to run only the classes checker, but have
# no Warning level messages displayed, use "--disable=all --enable=classes
# --disable=W".
disable=raw-checker-failed,
        bad-inline-option,
        locally-disabled,
        file-ignored,
        suppressed-message,
        useless-suppression,
        deprecated-pragma,
        use-symbolic-message-instead

# Enable the message, report, category or checker with the given id(s). You can
# either give multiple identifier separated by comma (,) or put this option
# multiple time (only on the command line, not in the configuration file where
# it should appear only once). See also the "--disable" option for examples.
enable=c-extension-no-member


[REPORTS]

# Python expression which should return a score less than or equal to 10. You
# have access to the variables 'error', 'warning', 'refactor', and 'convention'
# which contain the number of messages in each category, as well as 'statement'
# which is the total number of statements analyzed. This score is used by the
# global evaluation report (RP0004).
evaluation=10.0 - ((float(5 * error + warning + refactor + convention) / statement) * 10)

# Template used to display messages. This is a python new-style format string
# used to format the message information. See doc for all details.
#msg-template=

# Set the output format. Available formats are text, parseable, colorized, json
# and msvs (visual studio). You can also give a reporter class, e.g.
# mypackage.mymodule.MyReporterClass.
output-format=text

# Tells whether to display a full report or only the messages.
reports=no

# Activate the evaluation score.
score=yes


[REFACTORING]

# Maximum number of nested blocks for function / method body
max-nested-blocks=5

# Complete name of functions that never returns. When checking for
# inconsistent-return-statements if a never returning function is called then
# it will be considered as an explicit return statement and no message will be
# printed.
never-returning-functions=sys.exit,argparse.parse_error


[SPELLING]

# Limits count of emitted suggestions for spelling mistakes.
max-spelling-suggestions=4

# Spelling dictionary name. Available dictionaries: none. To make it work,
# install the 'python-enchant' package.
spelling-dict=

# List of comma separated words that should be considered directives if they
# appear and the beginning of a comment and should not be checked.
spelling-ignore-comment-directives=fmt: on,fmt: off,noqa:,noqa,nosec,isort:skip,mypy:

# List of comma separated words that should not be checked.
spelling-ignore-words=

# A path to a file that contains the private dictionary; one word per line.
spelling-private-dict-file=

# Tells whether to store unknown words to the private dictionary (see the
# --spelling-private-dict-file option) instead of raising a message.
spelling-store-unknown-words=no


[FORMAT]

# Expected format of line ending, e.g. empty (any line ending), LF or CRLF.
expected-line-ending-format=

# Regexp for a line that is allowed to be longer than the limit.
ignore-long-lines=^\s*(# )?<?https?://\S+>?$

# Number of spaces of indent required inside a hanging or continued line.
indent-after-paren=4

# String used as indentation unit. This is usually "    " (4 spaces) or "\t" (1
# tab).
indent-string='    '

# Maximum number of characters on a single line.
max-line-length=100

# Maximum number of lines in a module.
max-module-lines=1000

# Allow the body of a class to be on the same line as the declaration if body
# contains single statement.
single-line-class-stmt=no

# Allow the body of an if to be on the same line as the test if there is no
# else.
single-line-if-stmt=no


[TYPECHECK]

# List of decorators that produce context managers, such as
# contextlib.contextmanager. Add to this list to register other decorators that
# produce valid context managers.
contextmanager-decorators=contextlib.contextmanager

# List of members which are set dynamically and missed by pylint inference
# system, and so shouldn't trigger E1101 when accessed. Python regular
# expressions are accepted.
generated-members=

# Tells whether missing members accessed in mixin class should be ignored. A
# class is considered mixin if its name matches the mixin-class-rgx option.
ignore-mixin-members=yes

# Tells whether to warn about missing members when the owner of the attribute
# is inferred to be None.
ignore-none=yes

# This flag controls whether pylint should warn about no-member and similar
# checks whenever an opaque object is returned when inferring. The inference
# can return multiple potential results while evaluating a Python object, but
# some branches might not be evaluated, which results in partial inference. In
# that case, it might be useful to still emit no-member and other checks for
# the rest of the inferred objects.
ignore-on-opaque-inference=yes

# List of class names for which member attributes should not be checked (useful
# for classes with dynamically set attributes). This supports the use of
# qualified names.
ignored-classes=optparse.Values,thread._local,_thread._local

# List of module names for which member attributes should not be checked
# (useful for modules/projects where namespaces are manipulated during runtime
# and thus existing member attributes cannot be deduced by static analysis). It
# supports qualified module names, as well as Unix pattern matching.
ignored-modules=

# Show a hint with possible names when a member name was not found. The aspect
# of finding the hint is based on edit distance.
missing-member-hint=yes

# The minimum edit distance a name should have in order to be considered a
# similar match for a missing member name.
missing-member-hint-distance=1

# The total number of similar names that should be taken in consideration when
# showing a hint for a missing member.
missing-member-max-choices=1

# Regex pattern to define which classes are considered mixins ignore-mixin-
# members is set to 'yes'
mixin-class-rgx=.*[Mm]ixin

# List of decorators that change the signature of a decorated function.
signature-mutators=


[STRING]

# This flag controls whether inconsistent-quotes generates a warning when the
# character used as a quote delimiter is used inconsistently within a module.
check-quote-consistency=no

# This flag controls whether the implicit-str-concat should generate a warning
# on implicit string concatenation in sequences defined over several lines.
check-str-concat-over-line-jumps=no


[VARIABLES]

# List of additional names supposed to be defined in builtins. Remember that
# you should avoid defining new builtins when possible.
additional-builtins=

# Tells whether unused global variables should be treated as a violation.
allow-global-unused-variables=yes

# List of names allowed to shadow builtins
allowed-redefined-builtins=

# List of strings which can identify a callback function by name. A callback
# name must start or end with one of those strings.
callbacks=cb_,
	  _cb

# A regular expression matching the name of dummy variables (i.e. expected to
# not be used).
dummy-variables-rgx=_+$|(_[a-zA-Z0-9_]*[a-zA-Z0-9]+?$)|dummy|^ignored_|^unused_

# Argument names that match this expression will be ignored. Default to name
# with leading underscore.
ignored-argument-names=_.*|^ignored_|^unused_

# Tells whether we should check for unused import in __init__ files.
init-import=no

# List of qualified module names which can have objects that can redefine
# builtins.
redefining-builtins-modules=six.moves,past.builtins,future.builtins,builtins,io


[SIMILARITIES]

# Comments are removed from the similarity computation
ignore-comments=yes

# Docstrings are removed from the similarity computation
ignore-docstrings=yes

# Imports are removed from the similarity computation
ignore-imports=no

# Signatures are removed from the similarity computation
ignore-signatures=no

# Minimum lines number of a similarity.
min-similarity-lines=4


[MISCELLANEOUS]

# List of note tags to take in consideration, separated by a comma.
notes=FIXME,
      XXX,
      TODO

# Regular expression of note tags to take in consideration.
#notes-rgx=


[LOGGING]

# The type of string formatting that logging methods do. `old` means using %
# formatting, `new` is for `{}` formatting.
logging-format-style=old

# Logging modules to check that the string format arguments are in logging
# function parameter format.
logging-modules=logging


[BASIC]

# Naming style matching correct argument names.
argument-naming-style=snake_case

# Regular expression matching correct argument names. Overrides argument-
# naming-style.
#argument-rgx=

# Naming style matching correct attribute names.
attr-naming-style=snake_case

# Regular expression matching correct attribute names. Overrides attr-naming-
# style.
#attr-rgx=

# Bad variable names which should always be refused, separated by a comma.
bad-names=foo,
	  bar,
	  baz,
	  toto,
	  tutu,
	  tata

# Bad variable names regexes, separated by a comma. If names match any regex,
# they will always be refused
bad-names-rgxs=

# Naming style matching correct class attribute names.
class-attribute-naming-style=any

# Regular expression matching correct class attribute names. Overrides class-
# attribute-naming-style.
#class-attribute-rgx=

# Naming style matching correct class constant names.
class-const-naming-style=UPPER_CASE

# Regular expression matching correct class constant names. Overrides class-
# const-naming-style.
#class-const-rgx=

# Naming style matching correct class names.
class-naming-style=PascalCase

# Regular expression matching correct class names. Overrides class-naming-
# style.
#class-rgx=

# Naming style matching correct constant names.
const-naming-style=UPPER_CASE

# Regular expression matching correct constant names. Overrides const-naming-
# style.
#const-rgx=

# Minimum line length for functions/classes that require docstrings, shorter
# ones are exempt.
docstring-min-length=-1

# Naming style matching correct function names.
function-naming-style=snake_case

# Regular expression matching correct function names. Overrides function-
# naming-style.
#function-rgx=

# Good variable names which should always be accepted, separated by a comma.
good-names=i,
	   j,
	   k,
	   ex,
	   Run,
	   _

# Good variable names regexes, separated by a comma. If names match any regex,
# they will always be accepted
good-names-rgxs=

# Include a hint for the correct naming format with invalid-name.
include-naming-hint=no

# Naming style matching correct inline iteration names.
inlinevar-naming-style=any

# Regular expression matching correct inline iteration names. Overrides
# inlinevar-naming-style.
#inlinevar-rgx=

# Naming style matching correct method names.
method-naming-style=snake_case

# Regular expression matching correct method names. Overrides method-naming-
# style.
#method-rgx=

# Naming style matching correct module names.
module-naming-style=snake_case

# Regular expression matching correct module names. Overrides module-naming-
# style.
#module-rgx=

# Colon-delimited sets of names that determine each other's naming style when
# the name regexes allow several styles.
name-group=

# Regular expression which should only match function or class names that do
# not require a docstring.
no-docstring-rgx=^_

# List of decorators that produce properties, such as abc.abstractproperty. Add
# to this list to register other decorators that produce valid properties.
# These decorators are taken in consideration only for invalid-name.
property-classes=abc.abstractproperty

# Naming style matching correct variable names.
variable-naming-style=snake_case

# Regular expression matching correct variable names. Overrides variable-
# naming-style.
#variable-rgx=


[CLASSES]

# Warn about protected attribute access inside special methods
check-protected-access-in-special-methods=no

# List of method names used to declare (i.e. assign) instance attributes.
defining-attr-methods=__init__,
		      __new__,
		      setUp,
		      __post_init__

# List of member names, which should be excluded from the protected access
# warning.
exclude-protected=_asdict,
		  _fields,
		  _replace,
		  _source,
		  _make

# List of valid names for the first argument in a class method.
valid-classmethod-first-arg=cls

# List of valid names for the first argument in a metaclass class method.
valid-metaclass-classmethod-first-arg=cls


[DESIGN]

# List of regular expressions of class ancestor names to ignore when counting
# public methods (see R0903)
exclude-too-few-public-methods=

# List of qualified class names to ignore when counting class parents (see
# R0901)
ignored-parents=

# Maximum number of arguments for function / method.
max-args=10

# Maximum number of attributes for a class (see R0902).
max-attributes=10

# Maximum number of boolean expressions in an if statement (see R0916).
max-bool-expr=5

# Maximum number of branch for function / method body.
max-branches=12

# Maximum number of locals for function / method body.
max-locals=15

# Maximum number of parents for a class (see R0901).
max-parents=7

# Maximum number of public methods for a class (see R0904).
max-public-methods=20

# Maximum number of return / yield for function / method body.
max-returns=6

# Maximum number of statements in function / method body.
max-statements=50

# Minimum number of public methods for a class (see R0903).
min-public-methods=1


[IMPORTS]

# List of modules that can be imported at any level, not just the top level
# one.
allow-any-import-level=

# Allow wildcard imports from modules that define __all__.
allow-wildcard-with-all=no

# Analyse import fallback blocks. This can be used to support both Python 2 and
# 3 compatible code, which means that the block might have code that exists
# only in one or another interpreter, leading to false positives when analysed.
analyse-fallback-blocks=no

# Deprecated modules which should not be used, separated by a comma.
deprecated-modules=

# Output a graph (.gv or any supported image format) of external dependencies
# to the given file (report RP0402 must not be disabled).
ext-import-graph=

# Output a graph (.gv or any supported image format) of all (i.e. internal and
# external) dependencies to the given file (report RP0402 must not be
# disabled).
import-graph=

# Output a graph (.gv or any supported image format) of internal dependencies
# to the given file (report RP0402 must not be disabled).
int-import-graph=

# Force import order to recognize a module as part of the standard
# compatibility libraries.
known-standard-library=

# Force import order to recognize a module as part of a third party library.
known-third-party=enchant

# Couples of modules and preferred modules, separated by a comma.
preferred-modules=


[EXCEPTIONS]

# Exceptions that will emit a warning when being caught. Defaults to
# "BaseException, Exception".
overgeneral-exceptions=BaseException,
		       Exception<|MERGE_RESOLUTION|>--- conflicted
+++ resolved
@@ -1,9 +1,5 @@
 [MASTER]
-<<<<<<< HEAD
-#init-hook="from pylint.config import find_pylintrc; import os, sys; sys.path.append(os.path.dirname(find_pylintrc()))"
-=======
 init-hook=
->>>>>>> 53be77d7
 
 # A comma-separated list of package or module names from where C extensions may
 # be loaded. Extensions are loading into the active Python interpreter and may
