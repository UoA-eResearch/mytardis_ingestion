# pylint: disable=missing-function-docstring

"""Tests of the Smelter base class functions"""

import logging

import pytest

<<<<<<< HEAD
=======
from src.helpers.config import (
    GeneralConfig,
    IntrospectionConfig,
    SchemaConfig,
    StorageConfig,
)
>>>>>>> af7cfea1
from src.smelters import Smelter

logger = logging.getLogger(__name__)
logger.propagate = True


def test_mytardis_setup_with_no_ids(mytardis_config):
    mytardis_setup_no_ids = mytardis_config
    mytardis_setup_no_ids.pop("objects_with_ids")
    Smelter.__abstractmethods__ = set()
    smelter_no_id = Smelter(
        general,
        default_schema,
        storage,
        mytardis_setup,
    )
    assert smelter_no_id.objects_with_ids is None


def test_inject_schema_from_default_value(
    smelter,
    raw_project_dictionary,
    project_schema,
):
    expected_output = raw_project_dictionary
    expected_output["schema"] = project_schema
    assert (
        smelter._inject_schema_from_default_value(
            raw_project_dictionary["name"], "project", raw_project_dictionary
        )
        == expected_output
    )


def test_inject_schema_from_default_value_with_no_default_schema(
    smelter, raw_project_dictionary
):
    smelter.default_schema = {}
    with pytest.raises(SanityCheckError):
        smelter._inject_schema_from_default_value(
            raw_project_dictionary["name"], "project", raw_project_dictionary
        )


def test_smelt_object_with_project(
    smelter,
    tidied_project_dictionary,
    raw_project_as_dict,
    project_parameters_as_dict,
):
    project_keys = [*PROJECT_KEYS]
    project_keys.append("persistent_id")
    project_keys.append("alternate_ids")
    test_project, parameters = smelter.smelt_object(
        tidied_project_dictionary, project_keys
    )
    assert raw_project_as_dict == test_project
    assert project_parameters_as_dict == parameters


def test_smelt_project(
    smelter,
    raw_project,
    tidied_project_dictionary,
    raw_project_parameterset,
):
    refined_project = smelter.smelt_project(tidied_project_dictionary)
    assert len(refined_project) == 2
    out_dict = refined_project[0]
    param_dict = refined_project[1]
    assert param_dict == raw_project_parameterset
    assert out_dict == raw_project


def test_smelt_project_no_metatdata(
    smelter,
    raw_project,
    tidied_project_dictionary,
    project_metadata,
):
    for key in project_metadata.keys():
        tidied_project_dictionary.pop(key)
    refined_project = smelter.smelt_project(tidied_project_dictionary)
    assert refined_project[0] == raw_project
    assert refined_project[1] is None


def test_smelt_project_no_projects(caplog, smelter):
    caplog.set_level(logging.WARNING)
    cleaned_dict = {}
    smelter.projects_enabled = False
    warning_str = (
        "MyTardis is not currently set up to use projects. Please check settings.py "
        "and ensure that the 'projects' app is enabled. This may require rerunning "
        "migrations."
    )
    test_values = smelter.smelt_project(cleaned_dict)
    assert warning_str in caplog.text
    assert test_values is None


def test_smelt_project_incomplete_dictionary(
    caplog,
    smelter,
    tidied_project_dictionary,
):
    caplog.set_level(logging.WARNING)
    tidied_project_dictionary.pop("name")
    warning_str = f"Unable to parse"
    refined_project = smelter.smelt_project(tidied_project_dictionary)
    assert warning_str in caplog.text
    assert refined_project is None


def test_smelt_project_no_schema(
    caplog,
    smelter,
    tidied_project_dictionary,
):
    smelter.default_schema = None
    tidied_project_dictionary.pop("schema")
    refined_project = smelter.smelt_project(tidied_project_dictionary)
    warning_str = "Unable to find default schemas and no schema provided"
    assert refined_project is None
    assert warning_str in caplog.text


def test_smelt_project_no_institution(
    caplog,
    smelter,
    tidied_project_dictionary,
):
    caplog.set_level(logging.WARNING)
    smelter.default_institution = None
    refined_project = smelter.smelt_project(tidied_project_dictionary)
    warning_str = "Unable to find default institution and no institution provided"
    assert warning_str in caplog.text
    assert refined_project is None


def test_smelt_object_with_experiment(
    smelter,
    tidied_experiment_dictionary,
    raw_experiment_as_dict,
    experiment_parameters_as_dict,
):
    experiment_keys = [*EXPERIMENT_KEYS]
    experiment_keys.append("persistent_id")
    experiment_keys.append("alternate_ids")
    test_experiment, parameters = smelter.smelt_object(
        tidied_experiment_dictionary, experiment_keys
    )
    assert raw_experiment_as_dict == test_experiment
    assert experiment_parameters_as_dict == parameters


def test_smelt_experiment(
    smelter,
    raw_experiment,
    tidied_experiment_dictionary,
    raw_experiment_parameterset,
):
    refined_experiment = smelter.smelt_experiment(tidied_experiment_dictionary)
    assert len(refined_experiment) == 2
    out_dict = refined_experiment[0]
    param_dict = refined_experiment[1]
    assert param_dict == raw_experiment_parameterset
    assert out_dict == raw_experiment


def test_smelt_experiment_no_metatdata(
    smelter,
    raw_experiment,
    tidied_experiment_dictionary,
    experiment_metadata,
):
    for key in experiment_metadata.keys():
        tidied_experiment_dictionary.pop(key)
    refined_experiment = smelter.smelt_experiment(tidied_experiment_dictionary)
    assert refined_experiment[0] == raw_experiment
    assert refined_experiment[1] is None


def test_smelt_experiment_incomplete_dictionary(
    caplog,
    smelter,
    tidied_experiment_dictionary,
):
    caplog.set_level(logging.WARNING)
    tidied_experiment_dictionary.pop("title")
    warning_str = f"Unable to parse"
    refined_experiment = smelter.smelt_experiment(tidied_experiment_dictionary)
    assert warning_str in caplog.text
    assert refined_experiment is None


def test_smelt_experiment_no_schema(
    caplog,
    smelter,
    tidied_experiment_dictionary,
):
    smelter.default_schema = None
    tidied_experiment_dictionary.pop("schema")
    refined_experiment = smelter.smelt_experiment(tidied_experiment_dictionary)
    warning_str = "Unable to find default schemas and no schema provided"
    assert refined_experiment is None
    assert warning_str in caplog.text


def test_smelt_object_with_dataset(
    smelter,
    tidied_dataset_dictionary,
    raw_dataset_as_dict,
    dataset_parameters_as_dict,
):
    dataset_keys = [*DATASET_KEYS]
    dataset_keys.append("persistent_id")
    dataset_keys.append("alternate_ids")
    test_dataset, parameters = smelter.smelt_object(
        tidied_dataset_dictionary, dataset_keys
    )
    assert raw_dataset_as_dict == test_dataset
    assert dataset_parameters_as_dict == parameters


def test_smelt_dataset(
    smelter,
    raw_dataset,
    tidied_dataset_dictionary,
    raw_dataset_parameterset,
):
    refined_dataset = smelter.smelt_dataset(tidied_dataset_dictionary)
    assert len(refined_dataset) == 2
    out_dict = refined_dataset[0]
    param_dict = refined_dataset[1]
    assert param_dict == raw_dataset_parameterset
    assert out_dict == raw_dataset


def test_smelt_dataset_no_metadata(
    smelter,
    raw_dataset,
    tidied_dataset_dictionary,
    dataset_metadata,
):
    for key in dataset_metadata.keys():
        tidied_dataset_dictionary.pop(key)
    refined_dataset = smelter.smelt_dataset(tidied_dataset_dictionary)
    assert refined_dataset[0] == raw_dataset
    assert refined_dataset[1] is None


def test_smelt_dataset_incomplete_dictionary(
    caplog,
    smelter,
    tidied_dataset_dictionary,
):
    caplog.set_level(logging.WARNING)
    tidied_dataset_dictionary.pop("description")
    warning_str = f"Unable to parse"
    refined_dataset = smelter.smelt_dataset(tidied_dataset_dictionary)
    assert warning_str in caplog.text
    assert refined_dataset is None


def test_smelt_dataset_no_schema(
    caplog,
    smelter,
    tidied_dataset_dictionary,
):
    smelter.default_schema = None
    tidied_dataset_dictionary.pop("schema")
    refined_dataset = smelter.smelt_dataset(tidied_dataset_dictionary)
    warning_str = "Unable to find default schemas and no schema provided"
    assert refined_dataset is None
    assert warning_str in caplog.text


def test_smelt_dataset_no_instrument(
    caplog,
    smelter,
    tidied_dataset_dictionary,
):
    caplog.set_level(logging.WARNING)
    tidied_dataset_dictionary.pop("instrument")
    warning_str = f"Unable to parse"
    refined_dataset = smelter.smelt_dataset(tidied_dataset_dictionary)
    assert warning_str in caplog.text
    assert refined_dataset is None


def test_create_replica(
    smelter,
    raw_datafile_dictionary,
    datafile_replica,
    storage_box,
):
    smelter.storage_box = storage_box
    assert datafile_replica == smelter._create_replica(
        raw_datafile_dictionary["relative_file_path"]
    )


def test_smelt_object_with_datafile(
    smelter,
    tidied_datafile_dictionary,
    raw_datafile_as_dict,
    datafile_parameters_as_dict,
):
    datafile_keys = [*DATAFILE_KEYS]
    datafile_keys.append("persistent_id")
    datafile_keys.append("alternate_ids")
    test_datafile, parameters = smelter.smelt_object(
        tidied_datafile_dictionary, datafile_keys
    )
    assert raw_datafile_as_dict == test_datafile
    assert datafile_parameters_as_dict == parameters


def test_smelt_datafile(
    smelter,
    raw_datafile,
    tidied_datafile_dictionary,
    raw_datafile_parameterset,
    storage_box,
):
    smelter.storage_box = storage_box
    out_dict = smelter.smelt_datafile(tidied_datafile_dictionary)
    assert out_dict == raw_datafile
    assert out_dict.parameter_sets == raw_datafile_parameterset


def test_smelt_datafile_no_metadata(
    smelter,
    raw_datafile,
    tidied_datafile_dictionary,
    storage_box,
    datafile_metadata,
):
    smelter.storage_box = storage_box
    raw_datafile.parameter_sets = None
    for key in datafile_metadata.keys():
        tidied_datafile_dictionary.pop(key)
    out_dict = smelter.smelt_datafile(tidied_datafile_dictionary)
    assert out_dict == raw_datafile
    assert out_dict.parameter_sets is None


def test_smelt_datafile_incomplete_dictionary(
    caplog,
    smelter,
    tidied_datafile_dictionary,
    storage_box,
):
    smelter.storage_box = storage_box
    caplog.set_level(logging.WARNING)
    tidied_datafile_dictionary.pop("filename")
    warning_str = f"Unable to parse"
    refined_datafile = smelter.smelt_datafile(tidied_datafile_dictionary)
    assert warning_str in caplog.text
    assert refined_datafile is None


def test_smelt_datafile_no_schema(
    caplog,
    smelter,
    tidied_datafile_dictionary,
    storage_box,
):
    smelter.storage_box = storage_box
    smelter.default_schema = None
    tidied_datafile_dictionary.pop("schema")
    refined_datafile = smelter.smelt_datafile(tidied_datafile_dictionary)
    warning_str = "Unable to find default schemas and no schema provided"
    assert refined_datafile is None
    assert warning_str in caplog.text


def test_smelt_datafile_no_replica(
    caplog, smelter, tidied_datafile_dictionary, storage_box
):
    smelter.storage_box = storage_box
    caplog.set_level(logging.WARNING)
    tidied_datafile_dictionary.pop("replicas")
    warning_str = f"Unable to parse"
    refined_datafile = smelter.smelt_datafile(tidied_datafile_dictionary)
    assert warning_str in caplog.text
    assert refined_datafile is None<|MERGE_RESOLUTION|>--- conflicted
+++ resolved
@@ -6,15 +6,12 @@
 
 import pytest
 
-<<<<<<< HEAD
-=======
 from src.helpers.config import (
     GeneralConfig,
     IntrospectionConfig,
     SchemaConfig,
     StorageConfig,
 )
->>>>>>> af7cfea1
 from src.smelters import Smelter
 
 logger = logging.getLogger(__name__)
