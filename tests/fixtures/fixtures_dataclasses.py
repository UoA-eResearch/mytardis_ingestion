# pylint: disable=missing-function-docstring,redefined-outer-name
# pylint: disable=missing-module-docstring

from datetime import datetime
from pathlib import Path
from typing import Any, Dict, List

from pytest import fixture

from src.blueprints.common_models import GroupACL, Parameter, ParameterSet, UserACL
from src.blueprints.custom_data_types import URI, ISODateTime, Username
from src.blueprints.datafile import (
    Datafile,
    DatafileReplica,
    RawDatafile,
    RefinedDatafile,
)
from src.blueprints.dataset import Dataset, RawDataset, RefinedDataset
from src.blueprints.experiment import Experiment, RawExperiment, RefinedExperiment
<<<<<<< HEAD
from src.blueprints.project import (
    Project,
    ProjectFileSystemStorageBox,
    ProjectS3StorageBox,
    RawProject,
    RefinedProject,
)
from src.blueprints.storage_boxes import StorageBox
from src.helpers.enumerators import DataClassification
=======
from src.blueprints.project import Project, RawProject, RefinedProject
from src.blueprints.storage_boxes import StorageBox
>>>>>>> c2c508de


@fixture
def archive_box(
    archive_box_name: str,
    archive_box_dir: str,
    archive_box_uri: str,
    archive_box_description: str,
) -> StorageBox:
    return StorageBox(
        name=archive_box_name,
        location=Path(archive_box_dir),
        uri=URI(archive_box_uri),
        description=archive_box_description,
    )


@fixture
def storage_box(
    storage_box_name: str,
    storage_box_dir: str,
    storage_box_uri: str,
    storage_box_description: str,
) -> StorageBox:
    return StorageBox(
        name=storage_box_name,
        location=Path(storage_box_dir),
        uri=URI(storage_box_uri),
        description=storage_box_description,
    )


@fixture
def datafile_replica(
    storage_box: StorageBox,
    dataset_dir: Path,
    filename: str,
    target_dir: Path,
) -> DatafileReplica:
    return DatafileReplica(
        uri=Path(target_dir / dataset_dir / filename).as_posix(),
        location=storage_box.name,
        protocol="file",
    )


@fixture
def archive_replica(
    archive_box: StorageBox,
    dataset_dir: Path,
    filename: str,
    target_dir: Path,
) -> DatafileReplica:
    return DatafileReplica(
        uri=Path(target_dir / dataset_dir / filename).as_posix(),
        location=archive_box.name,
        protocol="file",
    )


@fixture
def raw_project_parameterset(
    project_schema: str,
    project_metadata_processed: List[Parameter],
) -> ParameterSet:
    return ParameterSet(schema=project_schema, parameters=project_metadata_processed)


@fixture
def raw_project(  # pylint: disable=too-many-locals,too-many-arguments
    project_name: str,
    project_description: str,
    project_ids: List[str],
    project_principal_investigator: str,
    project_institutions: List[str],
    split_and_parse_users: List[UserACL],
    split_and_parse_groups: List[GroupACL],
    created_by_upi: str,
    start_time_datetime: datetime,
    end_time_datetime: datetime,
    embargo_time_datetime: datetime,
    project_metadata: Dict[str, Any],
    project_url: str,
<<<<<<< HEAD
    project_data_classification: DataClassification,
    archive_in_days: int,
    delete_in_days: int,
=======
    project_data_classification: Enum,
    autoarchive_offset: int,
    delete_offset: int,
>>>>>>> c2c508de
) -> RawProject:
    return RawProject(
        name=project_name,
        description=project_description,
        principal_investigator=Username(project_principal_investigator),
        url=project_url,
        users=split_and_parse_users,
        groups=split_and_parse_groups,
        institution=project_institutions,
        created_by=created_by_upi,
        start_time=start_time_datetime,
        end_time=end_time_datetime,
        embargo_until=embargo_time_datetime,
        identifiers=project_ids,
        metadata=project_metadata,
        data_classification=project_data_classification,
<<<<<<< HEAD
        archive_in_days=archive_in_days,
        delete_in_days=delete_in_days,
=======
        autoarchive_offset=autoarchive_offset,
        delete_offset=delete_offset,
>>>>>>> c2c508de
    )


@fixture
def raw_experiment_parameterset(
    experiment_schema: str,
    experiment_metadata_processed: List[Parameter],
) -> ParameterSet:
    return ParameterSet(
        schema=experiment_schema, parameters=experiment_metadata_processed
    )


@fixture
def raw_experiment(  # pylint: disable=too-many-locals,too-many-arguments
    experiment_name: str,
    experiment_description: str,
    experiment_ids: List[str],
    experiment_institution: str,
    experiment_projects: List[str],
    created_by_upi: str,
    experiment_url: str,
    split_and_parse_users: List[UserACL],
    split_and_parse_groups: List[GroupACL],
    start_time_datetime: datetime,
    end_time_datetime: datetime,
    created_time_datetime: datetime,
    modified_time_datetime: datetime,
    embargo_time_datetime: datetime,
    experiment_metadata: Dict[str, Any],
    experiment_data_classification: DataClassification,
) -> RawExperiment:
    return RawExperiment(
        title=experiment_name,
        description=experiment_description,
        institution_name=experiment_institution,
        created_by=created_by_upi,
        url=experiment_url,
        users=split_and_parse_users,
        groups=split_and_parse_groups,
        locked=False,
        projects=experiment_projects,
        start_time=start_time_datetime,
        end_time=end_time_datetime,
        created_time=created_time_datetime,
        update_time=modified_time_datetime,
        embargo_until=embargo_time_datetime,
        identifiers=experiment_ids,
        metadata=experiment_metadata,
        data_classification=experiment_data_classification,
    )


@fixture
def raw_dataset_parameterset(
    dataset_schema: str,
    dataset_metadata_processed: List[Parameter],
) -> ParameterSet:
    return ParameterSet(schema=dataset_schema, parameters=dataset_metadata_processed)


@fixture
def raw_dataset(  # pylint:disable=too-many-arguments
    dataset_name: str,
    dataset_experiments: List[str],
    dataset_instrument: str,
    dataset_ids: List[str],
    dataset_dir: Path,
    split_and_parse_users: List[UserACL],
    split_and_parse_groups: List[GroupACL],
    created_time_datetime: datetime,
    modified_time_datetime: datetime,
    dataset_metadata: Dict[str, Any],
    dataset_data_classification: DataClassification,
) -> RawDataset:
    return RawDataset(
        description=dataset_name,
        directory=dataset_dir,
        users=split_and_parse_users,
        groups=split_and_parse_groups,
        immutable=False,
        experiments=dataset_experiments,
        instrument=dataset_instrument,
        created_time=created_time_datetime,
        modified_time=modified_time_datetime,
        identifiers=dataset_ids,
        metadata=dataset_metadata,
        data_classification=dataset_data_classification,
    )


@fixture
def raw_datafile_parameterset(
    datafile_schema: str,
    datafile_metadata_processed: List[Parameter],
) -> ParameterSet:
    return ParameterSet(schema=datafile_schema, parameters=datafile_metadata_processed)


@fixture
def raw_datafile(
    filename: str,
    datafile_md5sum: str,
    datafile_mimetype: str,
    datafile_size: int,
    datafile_dataset: str,
    directory_relative_to_storage_box: Path,
    split_and_parse_users: List[UserACL],
    split_and_parse_groups: List[GroupACL],
    datafile_metadata: Dict[str, Any],
) -> RawDatafile:
    return RawDatafile(
        filename=filename,
        md5sum=datafile_md5sum,
        mimetype=datafile_mimetype,
        size=datafile_size,
        directory=Path(directory_relative_to_storage_box),
        users=split_and_parse_users,
        groups=split_and_parse_groups,
        dataset=datafile_dataset,
        metadata=datafile_metadata,
    )


@fixture
def refined_project(  # pylint:disable=too-many-arguments
    project_name: str,
    project_description: str,
    project_ids: List[str],
    project_principal_investigator: str,
    project_institutions: List[str],
    split_and_parse_users: List[UserACL],
    split_and_parse_groups: List[GroupACL],
    created_by_upi: str,
    start_time_datetime: datetime,
    end_time_datetime: datetime,
    embargo_time_datetime: datetime,
    project_url: str,
<<<<<<< HEAD
    project_data_classification: DataClassification,
    project_active_store: ProjectFileSystemStorageBox,
    project_archive_store: ProjectS3StorageBox,
=======
    project_data_classification: Enum,
>>>>>>> c2c508de
) -> RefinedProject:
    return RefinedProject(
        name=project_name,
        description=project_description,
        data_classification=project_data_classification,
        principal_investigator=Username(project_principal_investigator),
        dataclassification=project_data_classification,
        url=project_url,
        users=split_and_parse_users,
        groups=split_and_parse_groups,
        institution=project_institutions,
        created_by=created_by_upi,
        start_time=start_time_datetime,
        end_time=end_time_datetime,
        embargo_until=embargo_time_datetime,
        identifiers=project_ids,
<<<<<<< HEAD
        active_stores=[project_active_store],
        archives=[project_archive_store],
=======
>>>>>>> c2c508de
    )


@fixture
def refined_experiment(  # pylint: disable=too-many-arguments
    experiment_name: str,
    experiment_description: str,
    experiment_ids: List[str],
    experiment_institution: str,
    experiment_projects: List[str],
    created_by_upi: str,
    experiment_url: str,
    split_and_parse_users: List[UserACL],
    split_and_parse_groups: List[GroupACL],
    start_time_datetime: datetime,
    end_time_datetime: datetime,
    created_time_datetime: datetime,
    modified_time_datetime: datetime,
    embargo_time_datetime: datetime,
    experiment_data_classification: DataClassification,
) -> RefinedExperiment:
    return RefinedExperiment(
        title=experiment_name,
        description=experiment_description,
        data_classification=experiment_data_classification,
        institution_name=experiment_institution,
        created_by=created_by_upi,
        url=experiment_url,
        users=split_and_parse_users,
        groups=split_and_parse_groups,
        locked=False,
        projects=experiment_projects,
        start_time=start_time_datetime,
        end_time=end_time_datetime,
        created_time=created_time_datetime,
        update_time=modified_time_datetime,
        embargo_until=embargo_time_datetime,
        identifiers=experiment_ids,
    )


@fixture
def refined_dataset(
    dataset_name: str,
    dataset_experiments: List[str],
    dataset_instrument: str,
    dataset_ids: List[str],
    dataset_dir: Path,
    split_and_parse_users: List[UserACL],
    split_and_parse_groups: List[GroupACL],
    created_time_datetime: datetime,
    modified_time_datetime: datetime,
    dataset_data_classification: DataClassification,
) -> RefinedDataset:
    return RefinedDataset(
        description=dataset_name,
        directory=dataset_dir,
        data_classification=dataset_data_classification,
        users=split_and_parse_users,
        groups=split_and_parse_groups,
        immutable=False,
        experiments=dataset_experiments,
        instrument=dataset_instrument,
        created_time=created_time_datetime,
        modified_time=modified_time_datetime,
        identifiers=dataset_ids,
    )


@fixture
def refined_datafile(
    filename: str,
    datafile_md5sum: str,
    datafile_mimetype: str,
    datafile_size: int,
    datafile_dataset: str,
    directory_relative_to_storage_box: Path,
    split_and_parse_users: List[UserACL],
    split_and_parse_groups: List[GroupACL],
    raw_datafile_parameterset: ParameterSet,
) -> RefinedDatafile:
    return RefinedDatafile(
        filename=filename,
        md5sum=datafile_md5sum,
        mimetype=datafile_mimetype,
        size=datafile_size,
        directory=Path(directory_relative_to_storage_box),
        users=split_and_parse_users,
        groups=split_and_parse_groups,
        dataset=datafile_dataset,
        parameter_sets=raw_datafile_parameterset,
    )


@fixture
def project(
    refined_project: RefinedProject,
    institution_uri: URI,
<<<<<<< HEAD
    archive_box: StorageBox,
    storage_box: StorageBox,
=======
>>>>>>> c2c508de
) -> Project:
    return Project(
        name=refined_project.name,
        description=refined_project.description,
        principal_investigator=refined_project.principal_investigator,
        url=refined_project.url,
        users=refined_project.users,
        groups=refined_project.groups,
        institution=[institution_uri],
        created_by=refined_project.created_by,
        data_classification=refined_project.data_classification,
        start_time=(
            ISODateTime(refined_project.start_time.isoformat())
            if isinstance(refined_project.start_time, datetime)
            else None
        ),
        end_time=(
            ISODateTime(refined_project.end_time.isoformat())
            if isinstance(refined_project.end_time, datetime)
            else None
        ),
        embargo_until=(
            ISODateTime(refined_project.embargo_until.isoformat())
            if isinstance(refined_project.embargo_until, datetime)
            else None
        ),
        identifiers=refined_project.identifiers,
<<<<<<< HEAD
        archives=[archive_box],
        active_stores=[storage_box],
=======
>>>>>>> c2c508de
    )


@fixture
def experiment(
    refined_experiment: RefinedExperiment,
    project_uri: URI,
) -> Experiment:
    return Experiment(
        title=refined_experiment.title,
        description=refined_experiment.description,
        data_classification=refined_experiment.data_classification,
        institution_name=refined_experiment.institution_name,
        created_by=refined_experiment.created_by,
        url=refined_experiment.url,
        users=refined_experiment.users,
        groups=refined_experiment.groups,
        locked=refined_experiment.locked,
        projects=[project_uri],
        start_time=(
            refined_experiment.start_time.isoformat()
            if isinstance(refined_experiment.start_time, datetime)
            else refined_experiment.start_time
        ),
        end_time=(
            refined_experiment.end_time.isoformat()
            if isinstance(refined_experiment.end_time, datetime)
            else refined_experiment.end_time
        ),
        created_time=(
            refined_experiment.created_time.isoformat()
            if isinstance(refined_experiment.created_time, datetime)
            else refined_experiment.created_time
        ),
        update_time=(
            refined_experiment.update_time.isoformat()
            if isinstance(refined_experiment.update_time, datetime)
            else refined_experiment.update_time
        ),
        embargo_until=(
            refined_experiment.embargo_until.isoformat()
            if isinstance(refined_experiment.embargo_until, datetime)
            else refined_experiment.embargo_until
        ),
        identifiers=refined_experiment.identifiers,
    )


@fixture
def dataset(
    refined_dataset: RefinedDataset,
    experiment_uri: URI,
    instrument_uri: URI,
) -> Dataset:
    return Dataset(
        description=refined_dataset.description,
        directory=refined_dataset.directory,
        data_classification=refined_dataset.data_classification,
        users=refined_dataset.users,
        groups=refined_dataset.groups,
        immutable=refined_dataset.immutable,
        experiments=[experiment_uri],
        instrument=instrument_uri,
        created_time=(
            refined_dataset.created_time.isoformat()
            if isinstance(refined_dataset.created_time, datetime)
            else refined_dataset.created_time
        ),
        modified_time=(
            refined_dataset.modified_time.isoformat()
            if isinstance(refined_dataset.modified_time, datetime)
            else refined_dataset.modified_time
        ),
        identifiers=refined_dataset.identifiers,
    )


@fixture
def datafile(
    refined_datafile: RefinedDatafile,
    dataset_uri: URI,
    datafile_replica: DatafileReplica,
    archive_date: datetime,
    delete_date: datetime,
    archive_replica: DatafileReplica,
) -> Datafile:
    return Datafile(
        filename=refined_datafile.filename,
        md5sum=refined_datafile.md5sum,
        mimetype=refined_datafile.mimetype,
        size=refined_datafile.size,
        directory=refined_datafile.directory,
        users=refined_datafile.users,
        groups=refined_datafile.groups,
        dataset=dataset_uri,
        parameter_sets=refined_datafile.parameter_sets,
        archive_date=ISODateTime(archive_date.isoformat()),
        delete_date=ISODateTime(delete_date.isoformat()),
        replicas=[
            archive_replica,
            datafile_replica,
        ],
    )<|MERGE_RESOLUTION|>--- conflicted
+++ resolved
@@ -17,20 +17,8 @@
 )
 from src.blueprints.dataset import Dataset, RawDataset, RefinedDataset
 from src.blueprints.experiment import Experiment, RawExperiment, RefinedExperiment
-<<<<<<< HEAD
-from src.blueprints.project import (
-    Project,
-    ProjectFileSystemStorageBox,
-    ProjectS3StorageBox,
-    RawProject,
-    RefinedProject,
-)
-from src.blueprints.storage_boxes import StorageBox
-from src.helpers.enumerators import DataClassification
-=======
 from src.blueprints.project import Project, RawProject, RefinedProject
 from src.blueprints.storage_boxes import StorageBox
->>>>>>> c2c508de
 
 
 @fixture
@@ -114,15 +102,9 @@
     embargo_time_datetime: datetime,
     project_metadata: Dict[str, Any],
     project_url: str,
-<<<<<<< HEAD
-    project_data_classification: DataClassification,
-    archive_in_days: int,
-    delete_in_days: int,
-=======
     project_data_classification: Enum,
     autoarchive_offset: int,
     delete_offset: int,
->>>>>>> c2c508de
 ) -> RawProject:
     return RawProject(
         name=project_name,
@@ -139,13 +121,8 @@
         identifiers=project_ids,
         metadata=project_metadata,
         data_classification=project_data_classification,
-<<<<<<< HEAD
-        archive_in_days=archive_in_days,
-        delete_in_days=delete_in_days,
-=======
         autoarchive_offset=autoarchive_offset,
         delete_offset=delete_offset,
->>>>>>> c2c508de
     )
 
 
@@ -284,13 +261,7 @@
     end_time_datetime: datetime,
     embargo_time_datetime: datetime,
     project_url: str,
-<<<<<<< HEAD
-    project_data_classification: DataClassification,
-    project_active_store: ProjectFileSystemStorageBox,
-    project_archive_store: ProjectS3StorageBox,
-=======
     project_data_classification: Enum,
->>>>>>> c2c508de
 ) -> RefinedProject:
     return RefinedProject(
         name=project_name,
@@ -307,11 +278,6 @@
         end_time=end_time_datetime,
         embargo_until=embargo_time_datetime,
         identifiers=project_ids,
-<<<<<<< HEAD
-        active_stores=[project_active_store],
-        archives=[project_archive_store],
-=======
->>>>>>> c2c508de
     )
 
 
@@ -410,11 +376,6 @@
 def project(
     refined_project: RefinedProject,
     institution_uri: URI,
-<<<<<<< HEAD
-    archive_box: StorageBox,
-    storage_box: StorageBox,
-=======
->>>>>>> c2c508de
 ) -> Project:
     return Project(
         name=refined_project.name,
@@ -442,11 +403,6 @@
             else None
         ),
         identifiers=refined_project.identifiers,
-<<<<<<< HEAD
-        archives=[archive_box],
-        active_stores=[storage_box],
-=======
->>>>>>> c2c508de
     )
 
 
