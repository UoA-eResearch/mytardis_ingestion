--- conflicted
+++ resolved
@@ -266,8 +266,6 @@
             },
             id="doubly-nested",
         ),
-<<<<<<< HEAD
-=======
         pytest.param(
             {
                 "uri_string": "/api/v1/dataset/34/",
@@ -279,7 +277,6 @@
             },
             id="uris-stored-as-strings",
         ),
->>>>>>> 49f90dd6
     ],
 )
 def test_mytardis_client_sanitize_params(
