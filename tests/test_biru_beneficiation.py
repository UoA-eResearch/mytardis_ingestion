--- conflicted
+++ resolved
@@ -19,34 +19,18 @@
         yaml.dump(yaml_data, tmp_yaml_file, default_flow_style=False)
     a = CustomBeneficiation()
     fpath = "tests/testdata/test_ingestion.yaml"
-<<<<<<< HEAD
     ingestible_dataclass = a.beneficiate(fpath, IngestibleDataclasses)
     df = ingestible_dataclass.get_datafiles()
     assert df[0].filename == "20221113_slide3-2_humanRWM_cd34_x20_0.12umpix_8.czi"
     assert df[0].metadata["Experimenter|UserName"] == "hsuz002"
-=======
-    ingestible_dataclasses = a.beneficiate(fpath, IngestibleDataclasses)
-    df = ingestible_dataclasses.get_datafiles()[0]
-    assert df.filename == "20221113_slide3-2_humanRWM_cd34_x20_0.12umpix_3.czi"
-    assert df.metadata["Experimenter|UserName"] == "hsuz002"
->>>>>>> 9e02f5b5
 
 
 def test_beneficiate_replace_micrometer() -> None:
     a = CustomBeneficiation()
     fpath = "tests/testdata/test_ingestion.yaml"
-<<<<<<< HEAD
     ingestible_dataclass = a.beneficiate(fpath, IngestibleDataclasses)
     df = ingestible_dataclass.get_datafiles()
     assert df[0].filename == "20221113_slide3-2_humanRWM_cd34_x20_0.12umpix_8.czi"
     assert df[0].metadata["Image|Pixels|Channel|Channel:0:0|PinholeSizeUnit"] == "um"
     assert df[0].metadata["Image|Pixels|Channel|Channel:0:1|PinholeSizeUnit"] == "um"
-    assert df[0].md5sum == "ba367447a14db59627850eed55a0d5f2"
-=======
-    ingestible_dataclasses = a.beneficiate(fpath, IngestibleDataclasses)
-    df = ingestible_dataclasses.get_datafiles()[0]
-    assert df.filename == "20221113_slide3-2_humanRWM_cd34_x20_0.12umpix_3.czi"
-    assert df.metadata["Image|Pixels|Channel|Channel:0:0|PinholeSizeUnit"] == "um"
-    assert df.metadata["Image|Pixels|Channel|Channel:0:1|PinholeSizeUnit"] == "um"
-    assert df.md5sum == "66dae4208956c7b0081bd31acae35506"
->>>>>>> 9e02f5b5
+    assert df[0].md5sum == "ba367447a14db59627850eed55a0d5f2"