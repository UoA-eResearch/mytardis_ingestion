[[package]]
name = "astroid"
version = "2.11.7"
description = "An abstract syntax tree for Python with inference support."
category = "dev"
optional = false
python-versions = ">=3.6.2"

[package.dependencies]
lazy-object-proxy = ">=1.4.0"
wrapt = ">=1.11,<2"

[[package]]
name = "atomicwrites"
version = "1.4.1"
description = "Atomic file writes."
category = "dev"
optional = false
python-versions = ">=2.7, !=3.0.*, !=3.1.*, !=3.2.*, !=3.3.*"

[[package]]
name = "attrs"
version = "21.4.0"
description = "Classes Without Boilerplate"
category = "dev"
optional = false
python-versions = ">=2.7, !=3.0.*, !=3.1.*, !=3.2.*, !=3.3.*, !=3.4.*"

[package.extras]
dev = ["coverage[toml] (>=5.0.2)", "hypothesis", "pympler", "pytest (>=4.3.0)", "six", "mypy", "pytest-mypy-plugins", "zope.interface", "furo", "sphinx", "sphinx-notfound-page", "pre-commit", "cloudpickle"]
docs = ["furo", "sphinx", "zope.interface", "sphinx-notfound-page"]
tests = ["coverage[toml] (>=5.0.2)", "hypothesis", "pympler", "pytest (>=4.3.0)", "six", "mypy", "pytest-mypy-plugins", "zope.interface", "cloudpickle"]
tests_no_zope = ["coverage[toml] (>=5.0.2)", "hypothesis", "pympler", "pytest (>=4.3.0)", "six", "mypy", "pytest-mypy-plugins", "cloudpickle"]

[[package]]
name = "backoff"
version = "2.1.2"
description = "Function decoration for backoff and retry"
category = "main"
optional = false
python-versions = ">=3.7,<4.0"

[[package]]
name = "bandit"
version = "1.7.4"
description = "Security oriented static analyser for python code."
category = "dev"
optional = false
python-versions = ">=3.7"

[package.dependencies]
colorama = {version = ">=0.3.9", markers = "platform_system == \"Windows\""}
GitPython = ">=1.0.1"
PyYAML = ">=5.3.1"
stevedore = ">=1.20.0"

[package.extras]
test = ["coverage (>=4.5.4)", "fixtures (>=3.0.0)", "flake8 (>=4.0.0)", "stestr (>=2.5.0)", "testscenarios (>=0.5.0)", "testtools (>=2.3.0)", "toml", "beautifulsoup4 (>=4.8.0)", "pylint (==1.9.4)"]
toml = ["toml"]
yaml = ["pyyaml"]

[[package]]
name = "certifi"
version = "2022.6.15"
description = "Python package for providing Mozilla's CA Bundle."
category = "main"
optional = false
python-versions = ">=3.6"

[[package]]
name = "cfgv"
version = "3.3.1"
description = "Validate configuration and produce human readable error messages."
category = "dev"
optional = false
python-versions = ">=3.6.1"

[[package]]
name = "charset-normalizer"
version = "2.1.0"
description = "The Real First Universal Charset Detector. Open, modern and actively maintained alternative to Chardet."
category = "main"
optional = false
python-versions = ">=3.6.0"

[package.extras]
unicode_backport = ["unicodedata2"]

[[package]]
name = "click"
version = "8.1.3"
description = "Composable command line interface toolkit"
category = "dev"
optional = false
python-versions = ">=3.7"

[package.dependencies]
colorama = {version = "*", markers = "platform_system == \"Windows\""}

[[package]]
name = "colorama"
version = "0.4.5"
description = "Cross-platform colored terminal text."
category = "dev"
optional = false
python-versions = ">=2.7, !=3.0.*, !=3.1.*, !=3.2.*, !=3.3.*, !=3.4.*"

[[package]]
name = "coverage"
version = "6.4.2"
description = "Code coverage measurement for Python"
category = "dev"
optional = false
python-versions = ">=3.7"

[package.dependencies]
tomli = {version = "*", optional = true, markers = "python_full_version <= \"3.11.0a6\" and extra == \"toml\""}

[package.extras]
toml = ["tomli"]

[[package]]
name = "defusedxml"
version = "0.7.1"
description = "XML bomb protection for Python stdlib modules"
category = "dev"
optional = false
python-versions = ">=2.7, !=3.0.*, !=3.1.*, !=3.2.*, !=3.3.*, !=3.4.*"

[[package]]
name = "dill"
version = "0.3.5.1"
description = "serialize all of python"
category = "dev"
optional = false
python-versions = ">=2.7, !=3.0.*, !=3.1.*, !=3.2.*, !=3.3.*, !=3.4.*, !=3.5.*, !=3.6.*"

[package.extras]
graph = ["objgraph (>=1.7.2)"]

[[package]]
name = "distlib"
version = "0.3.5"
description = "Distribution utilities"
category = "dev"
optional = false
python-versions = "*"

[[package]]
name = "filelock"
version = "3.7.1"
description = "A platform independent file lock."
category = "dev"
optional = false
python-versions = ">=3.7"

[package.extras]
docs = ["furo (>=2021.8.17b43)", "sphinx (>=4.1)", "sphinx-autodoc-typehints (>=1.12)"]
testing = ["covdefaults (>=1.2.0)", "coverage (>=4)", "pytest (>=4)", "pytest-cov", "pytest-timeout (>=1.4.2)"]

[[package]]
name = "genbadge"
version = "1.1.0"
description = "Generate badges for tools that do not provide one."
category = "dev"
optional = false
python-versions = "*"

[package.dependencies]
click = ">7.0"
defusedxml = {version = "*", optional = true, markers = "extra == \"coverage\""}
pillow = "*"
requests = "*"

[package.extras]
all = ["defusedxml", "flake8-html"]
coverage = ["defusedxml"]
flake8 = ["flake8-html"]
tests = ["defusedxml"]

[[package]]
name = "gitdb"
version = "4.0.9"
description = "Git Object Database"
category = "dev"
optional = false
python-versions = ">=3.6"

[package.dependencies]
smmap = ">=3.0.1,<6"

[[package]]
name = "gitpython"
version = "3.1.27"
description = "GitPython is a python library used to interact with Git repositories"
category = "dev"
optional = false
python-versions = ">=3.7"

[package.dependencies]
gitdb = ">=4.0.1,<5"

[[package]]
name = "identify"
version = "2.5.1"
description = "File identification library for Python"
category = "dev"
optional = false
python-versions = ">=3.7"

[package.extras]
license = ["ukkonen"]

[[package]]
name = "idna"
version = "3.3"
description = "Internationalized Domain Names in Applications (IDNA)"
category = "main"
optional = false
python-versions = ">=3.5"

[[package]]
name = "iniconfig"
version = "1.1.1"
description = "iniconfig: brain-dead simple config-ini parsing"
category = "dev"
optional = false
python-versions = "*"

[[package]]
name = "interrogate"
version = "1.5.0"
description = "Interrogate a codebase for docstring coverage."
category = "dev"
optional = false
python-versions = ">=3.6"

[package.dependencies]
attrs = "*"
click = ">=7.1"
colorama = "*"
py = "*"
tabulate = "*"
toml = "*"

[package.extras]
dev = ["cairosvg", "sphinx", "sphinx-autobuild", "pytest", "pytest-cov", "pytest-mock", "wheel", "pre-commit"]
docs = ["sphinx", "sphinx-autobuild"]
png = ["cairosvg"]
tests = ["pytest", "pytest-cov", "pytest-mock"]

[[package]]
name = "isort"
version = "5.10.1"
description = "A Python utility / library to sort Python imports."
category = "dev"
optional = false
python-versions = ">=3.6.1,<4.0"

[package.extras]
pipfile_deprecated_finder = ["pipreqs", "requirementslib"]
requirements_deprecated_finder = ["pipreqs", "pip-api"]
colors = ["colorama (>=0.4.3,<0.5.0)"]
plugins = ["setuptools"]

[[package]]
name = "lazy-object-proxy"
version = "1.7.1"
description = "A fast and thorough lazy object proxy."
category = "dev"
optional = false
python-versions = ">=3.6"

[[package]]
name = "mccabe"
version = "0.7.0"
description = "McCabe checker, plugin for flake8"
category = "dev"
optional = false
python-versions = ">=3.6"

[[package]]
name = "mock"
version = "4.0.3"
description = "Rolling backport of unittest.mock for all Pythons"
category = "dev"
optional = false
python-versions = ">=3.6"

[package.extras]
build = ["twine", "wheel", "blurb"]
docs = ["sphinx"]
test = ["pytest (<5.4)", "pytest-cov"]

[[package]]
name = "mypy"
version = "0.931"
description = "Optional static typing for Python"
category = "dev"
optional = false
python-versions = ">=3.6"

[package.dependencies]
mypy-extensions = ">=0.4.3"
tomli = ">=1.1.0"
typing-extensions = ">=3.10"

[package.extras]
dmypy = ["psutil (>=4.0)"]
python2 = ["typed-ast (>=1.4.0,<2)"]

[[package]]
name = "mypy-extensions"
version = "0.4.3"
description = "Experimental type system extensions for programs checked with the mypy typechecker."
category = "dev"
optional = false
python-versions = "*"

[[package]]
name = "nodeenv"
version = "1.7.0"
description = "Node.js virtual environment builder"
category = "dev"
optional = false
python-versions = ">=2.7,!=3.0.*,!=3.1.*,!=3.2.*,!=3.3.*,!=3.4.*,!=3.5.*,!=3.6.*"

[[package]]
name = "packaging"
version = "21.3"
description = "Core utilities for Python packages"
category = "dev"
optional = false
python-versions = ">=3.6"

[package.dependencies]
pyparsing = ">=2.0.2,<3.0.5 || >3.0.5"

[[package]]
name = "pbr"
version = "5.9.0"
description = "Python Build Reasonableness"
category = "dev"
optional = false
python-versions = ">=2.6"

[[package]]
name = "pillow"
<<<<<<< HEAD
version = "9.2.0"
=======
version = "9.1.1"
>>>>>>> 41da8608
description = "Python Imaging Library (Fork)"
category = "dev"
optional = false
python-versions = ">=3.7"

[package.extras]
docs = ["furo", "olefile", "sphinx (>=2.4)", "sphinx-copybutton", "sphinx-issues (>=3.0.1)", "sphinx-removed-in", "sphinxext-opengraph"]
tests = ["check-manifest", "coverage", "defusedxml", "markdown2", "olefile", "packaging", "pyroma", "pytest", "pytest-cov", "pytest-timeout"]

[[package]]
name = "platformdirs"
version = "2.5.2"
description = "A small Python module for determining appropriate platform-specific dirs, e.g. a \"user data dir\"."
category = "dev"
optional = false
python-versions = ">=3.7"

[package.extras]
docs = ["furo (>=2021.7.5b38)", "proselint (>=0.10.2)", "sphinx-autodoc-typehints (>=1.12)", "sphinx (>=4)"]
test = ["appdirs (==1.4.4)", "pytest-cov (>=2.7)", "pytest-mock (>=3.6)", "pytest (>=6)"]

[[package]]
name = "pluggy"
version = "1.0.0"
description = "plugin and hook calling mechanisms for python"
category = "dev"
optional = false
python-versions = ">=3.6"

[package.extras]
dev = ["pre-commit", "tox"]
testing = ["pytest", "pytest-benchmark"]

[[package]]
name = "pre-commit"
version = "2.20.0"
description = "A framework for managing and maintaining multi-language pre-commit hooks."
category = "dev"
optional = false
python-versions = ">=3.7"

[package.dependencies]
cfgv = ">=2.0.0"
identify = ">=1.0.0"
nodeenv = ">=0.11.1"
pyyaml = ">=5.1"
toml = "*"
virtualenv = ">=20.0.8"

[[package]]
name = "py"
version = "1.11.0"
description = "library with cross-python path, ini-parsing, io, code, log facilities"
category = "dev"
optional = false
python-versions = ">=2.7, !=3.0.*, !=3.1.*, !=3.2.*, !=3.3.*, !=3.4.*"

[[package]]
name = "pydantic"
version = "1.9.1"
description = "Data validation and settings management using python type hints"
category = "main"
optional = false
python-versions = ">=3.6.1"

[package.dependencies]
typing-extensions = ">=3.7.4.3"

[package.extras]
dotenv = ["python-dotenv (>=0.10.4)"]
email = ["email-validator (>=1.0.3)"]

[[package]]
name = "pylint"
version = "2.14.5"
description = "python code static checker"
category = "dev"
optional = false
python-versions = ">=3.7.2"

[package.dependencies]
astroid = ">=2.11.6,<=2.12.0-dev0"
colorama = {version = ">=0.4.5", markers = "sys_platform == \"win32\""}
dill = ">=0.2"
isort = ">=4.2.5,<6"
mccabe = ">=0.6,<0.8"
platformdirs = ">=2.2.0"
tomli = {version = ">=1.1.0", markers = "python_version < \"3.11\""}
tomlkit = ">=0.10.1"

[package.extras]
spelling = ["pyenchant (>=3.2,<4.0)"]
testutils = ["gitpython (>3)"]

[[package]]
name = "pyparsing"
version = "3.0.9"
description = "pyparsing module - Classes and methods to define and execute parsing grammars"
category = "dev"
optional = false
python-versions = ">=3.6.8"

[package.extras]
diagrams = ["railroad-diagrams", "jinja2"]

[[package]]
name = "pysnooper"
version = "1.1.1"
description = "A poor man's debugger for Python."
category = "dev"
optional = false
python-versions = "*"

[package.extras]
tests = ["pytest"]

[[package]]
name = "pytest"
version = "7.1.2"
description = "pytest: simple powerful testing with Python"
category = "dev"
optional = false
python-versions = ">=3.7"

[package.dependencies]
atomicwrites = {version = ">=1.0", markers = "sys_platform == \"win32\""}
attrs = ">=19.2.0"
colorama = {version = "*", markers = "sys_platform == \"win32\""}
iniconfig = "*"
packaging = "*"
pluggy = ">=0.12,<2.0"
py = ">=1.8.2"
tomli = ">=1.0.0"

[package.extras]
testing = ["argcomplete", "hypothesis (>=3.56)", "mock", "nose", "pygments (>=2.7.2)", "requests", "xmlschema"]

[[package]]
name = "pytest-cov"
version = "3.0.0"
description = "Pytest plugin for measuring coverage."
category = "dev"
optional = false
python-versions = ">=3.6"

[package.dependencies]
coverage = {version = ">=5.2.1", extras = ["toml"]}
pytest = ">=4.6"

[package.extras]
testing = ["fields", "hunter", "process-tests", "six", "pytest-xdist", "virtualenv"]

[[package]]
name = "pytest-dependency"
version = "0.5.1"
description = "Manage dependencies of tests"
category = "dev"
optional = false
python-versions = "*"

[package.dependencies]
pytest = ">=3.6.0"

[[package]]
name = "python-decouple"
version = "3.6"
description = "Strict separation of settings from code."
category = "main"
optional = false
python-versions = "*"

[[package]]
name = "pyyaml"
version = "6.0"
description = "YAML parser and emitter for Python"
category = "main"
optional = false
python-versions = ">=3.6"

[[package]]
name = "requests"
version = "2.28.1"
description = "Python HTTP for Humans."
category = "main"
optional = false
python-versions = ">=3.7, <4"

[package.dependencies]
certifi = ">=2017.4.17"
charset-normalizer = ">=2,<3"
idna = ">=2.5,<4"
urllib3 = ">=1.21.1,<1.27"

[package.extras]
socks = ["PySocks (>=1.5.6,!=1.5.7)"]
use_chardet_on_py3 = ["chardet (>=3.0.2,<6)"]

[[package]]
name = "responses"
version = "0.19.0"
description = "A utility library for mocking out the `requests` Python library."
category = "dev"
optional = false
python-versions = ">=3.7"

[package.dependencies]
requests = ">=2.0,<3.0"
urllib3 = ">=1.25.10"

[package.extras]
tests = ["pytest (>=7.0.0)", "coverage (>=6.0.0)", "pytest-cov", "pytest-asyncio", "pytest-localserver", "flake8", "types-mock", "types-requests", "mypy"]

[[package]]
name = "six"
version = "1.16.0"
description = "Python 2 and 3 compatibility utilities"
category = "dev"
optional = false
python-versions = ">=2.7, !=3.0.*, !=3.1.*, !=3.2.*"

[[package]]
name = "smmap"
version = "5.0.0"
description = "A pure Python implementation of a sliding window memory map manager"
category = "dev"
optional = false
python-versions = ">=3.6"

[[package]]
name = "stevedore"
version = "4.0.0"
description = "Manage dynamic plugins for Python applications"
category = "dev"
optional = false
python-versions = ">=3.8"

[package.dependencies]
pbr = ">=2.0.0,<2.1.0 || >2.1.0"

[[package]]
name = "tabulate"
version = "0.8.10"
description = "Pretty-print tabular data"
category = "dev"
optional = false
python-versions = ">=2.7, !=3.0.*, !=3.1.*, !=3.2.*, !=3.3.*, !=3.4.*"

[package.extras]
widechars = ["wcwidth"]

[[package]]
name = "toml"
version = "0.10.2"
description = "Python Library for Tom's Obvious, Minimal Language"
category = "dev"
optional = false
python-versions = ">=2.6, !=3.0.*, !=3.1.*, !=3.2.*"

[[package]]
name = "tomli"
version = "2.0.1"
description = "A lil' TOML parser"
category = "dev"
optional = false
python-versions = ">=3.7"

[[package]]
name = "tomlkit"
version = "0.11.1"
description = "Style preserving TOML library"
category = "dev"
optional = false
python-versions = ">=3.6,<4.0"

[[package]]
name = "types-mock"
version = "4.0.15"
description = "Typing stubs for mock"
category = "dev"
optional = false
python-versions = "*"

[[package]]
name = "types-pyyaml"
version = "6.0.10"
description = "Typing stubs for PyYAML"
category = "main"
optional = false
python-versions = "*"

[[package]]
name = "types-requests"
version = "2.28.2"
description = "Typing stubs for requests"
category = "dev"
optional = false
python-versions = "*"

[package.dependencies]
types-urllib3 = "<1.27"

[[package]]
name = "types-urllib3"
version = "1.26.16"
description = "Typing stubs for urllib3"
category = "dev"
optional = false
python-versions = "*"

[[package]]
name = "typing-extensions"
version = "4.3.0"
description = "Backported and Experimental Type Hints for Python 3.7+"
category = "main"
optional = false
python-versions = ">=3.7"

[[package]]
name = "urllib3"
version = "1.26.10"
description = "HTTP library with thread-safe connection pooling, file post, and more."
category = "main"
optional = false
python-versions = ">=2.7, !=3.0.*, !=3.1.*, !=3.2.*, !=3.3.*, !=3.4.*, !=3.5.*, <4"

[package.extras]
brotli = ["brotlicffi (>=0.8.0)", "brotli (>=1.0.9)", "brotlipy (>=0.6.0)"]
secure = ["pyOpenSSL (>=0.14)", "cryptography (>=1.3.4)", "idna (>=2.0.0)", "certifi", "ipaddress"]
socks = ["PySocks (>=1.5.6,!=1.5.7,<2.0)"]

[[package]]
name = "virtualenv"
version = "20.15.1"
description = "Virtual Python Environment builder"
category = "dev"
optional = false
python-versions = "!=3.0.*,!=3.1.*,!=3.2.*,!=3.3.*,!=3.4.*,>=2.7"

[package.dependencies]
distlib = ">=0.3.1,<1"
filelock = ">=3.2,<4"
platformdirs = ">=2,<3"
six = ">=1.9.0,<2"

[package.extras]
docs = ["proselint (>=0.10.2)", "sphinx (>=3)", "sphinx-argparse (>=0.2.5)", "sphinx-rtd-theme (>=0.4.3)", "towncrier (>=21.3)"]
testing = ["coverage (>=4)", "coverage-enable-subprocess (>=1)", "flaky (>=3)", "pytest (>=4)", "pytest-env (>=0.6.2)", "pytest-freezegun (>=0.4.1)", "pytest-mock (>=2)", "pytest-randomly (>=1)", "pytest-timeout (>=1)", "packaging (>=20.0)"]

[[package]]
name = "wrapt"
version = "1.14.1"
description = "Module for decorators, wrappers and monkey patching."
category = "dev"
optional = false
python-versions = "!=3.0.*,!=3.1.*,!=3.2.*,!=3.3.*,!=3.4.*,>=2.7"

[metadata]
lock-version = "1.1"
python-versions = "^3.10"
<<<<<<< HEAD
content-hash = "30f52809b95b9afae2f23d81ca814eefe0070127f528b6ebe0fd721aa59caef7"

[metadata.files]
astroid = []
atomicwrites = []
attrs = []
backoff = []
bandit = []
certifi = []
cfgv = []
charset-normalizer = []
click = []
colorama = []
coverage = []
defusedxml = []
dill = []
distlib = []
filelock = []
genbadge = []
gitdb = []
gitpython = []
identify = []
idna = []
iniconfig = []
interrogate = []
isort = []
lazy-object-proxy = []
mccabe = []
mock = []
mypy = []
mypy-extensions = []
nodeenv = []
packaging = []
pbr = []
pillow = []
platformdirs = []
pluggy = []
pre-commit = []
py = []
pydantic = []
pylint = []
pyparsing = []
pysnooper = []
pytest = []
pytest-cov = []
pytest-dependency = []
python-decouple = []
pyyaml = []
requests = []
responses = []
six = []
smmap = []
stevedore = []
tabulate = []
toml = []
tomli = []
tomlkit = []
types-mock = []
types-pyyaml = []
types-requests = []
types-urllib3 = []
typing-extensions = []
urllib3 = []
virtualenv = []
wrapt = []
=======
content-hash = "0aff8963ce486cee344b04934bafe0a14edb975071baf782fe9d909908ffbc3b"

[metadata.files]
astroid = [
    {file = "astroid-2.9.3-py3-none-any.whl", hash = "sha256:506daabe5edffb7e696ad82483ad0228245a9742ed7d2d8c9cdb31537decf9f6"},
    {file = "astroid-2.9.3.tar.gz", hash = "sha256:1efdf4e867d4d8ba4a9f6cf9ce07cd182c4c41de77f23814feb27ca93ca9d877"},
]
atomicwrites = [
    {file = "atomicwrites-1.4.0-py2.py3-none-any.whl", hash = "sha256:6d1784dea7c0c8d4a5172b6c620f40b6e4cbfdf96d783691f2e1302a7b88e197"},
    {file = "atomicwrites-1.4.0.tar.gz", hash = "sha256:ae70396ad1a434f9c7046fd2dd196fc04b12f9e91ffb859164193be8b6168a7a"},
]
attrs = [
    {file = "attrs-21.4.0-py2.py3-none-any.whl", hash = "sha256:2d27e3784d7a565d36ab851fe94887c5eccd6a463168875832a1be79c82828b4"},
    {file = "attrs-21.4.0.tar.gz", hash = "sha256:626ba8234211db98e869df76230a137c4c40a12d72445c45d5f5b716f076e2fd"},
]
backoff = [
    {file = "backoff-2.1.2-py3-none-any.whl", hash = "sha256:b135e6d7c7513ba2bfd6895bc32bc8c66c6f3b0279b4c6cd866053cfd7d3126b"},
    {file = "backoff-2.1.2.tar.gz", hash = "sha256:407f1bc0f22723648a8880821b935ce5df8475cf04f7b6b5017ae264d30f6069"},
]
bandit = [
    {file = "bandit-1.7.4-py3-none-any.whl", hash = "sha256:412d3f259dab4077d0e7f0c11f50f650cc7d10db905d98f6520a95a18049658a"},
    {file = "bandit-1.7.4.tar.gz", hash = "sha256:2d63a8c573417bae338962d4b9b06fbc6080f74ecd955a092849e1e65c717bd2"},
]
certifi = [
    {file = "certifi-2021.10.8-py2.py3-none-any.whl", hash = "sha256:d62a0163eb4c2344ac042ab2bdf75399a71a2d8c7d47eac2e2ee91b9d6339569"},
    {file = "certifi-2021.10.8.tar.gz", hash = "sha256:78884e7c1d4b00ce3cea67b44566851c4343c120abd683433ce934a68ea58872"},
]
cfgv = [
    {file = "cfgv-3.3.1-py2.py3-none-any.whl", hash = "sha256:c6a0883f3917a037485059700b9e75da2464e6c27051014ad85ba6aaa5884426"},
    {file = "cfgv-3.3.1.tar.gz", hash = "sha256:f5a830efb9ce7a445376bb66ec94c638a9787422f96264c98edc6bdeed8ab736"},
]
charset-normalizer = [
    {file = "charset-normalizer-2.0.12.tar.gz", hash = "sha256:2857e29ff0d34db842cd7ca3230549d1a697f96ee6d3fb071cfa6c7393832597"},
    {file = "charset_normalizer-2.0.12-py3-none-any.whl", hash = "sha256:6881edbebdb17b39b4eaaa821b438bf6eddffb4468cf344f09f89def34a8b1df"},
]
click = [
    {file = "click-8.1.3-py3-none-any.whl", hash = "sha256:bb4d8133cb15a609f44e8213d9b391b0809795062913b383c62be0ee95b1db48"},
    {file = "click-8.1.3.tar.gz", hash = "sha256:7682dc8afb30297001674575ea00d1814d808d6a36af415a82bd481d37ba7b8e"},
]
colorama = [
    {file = "colorama-0.4.4-py2.py3-none-any.whl", hash = "sha256:9f47eda37229f68eee03b24b9748937c7dc3868f906e8ba69fbcbdd3bc5dc3e2"},
    {file = "colorama-0.4.4.tar.gz", hash = "sha256:5941b2b48a20143d2267e95b1c2a7603ce057ee39fd88e7329b0c292aa16869b"},
]
coverage = [
    {file = "coverage-6.3.2-cp310-cp310-macosx_10_9_x86_64.whl", hash = "sha256:9b27d894748475fa858f9597c0ee1d4829f44683f3813633aaf94b19cb5453cf"},
    {file = "coverage-6.3.2-cp310-cp310-macosx_11_0_arm64.whl", hash = "sha256:37d1141ad6b2466a7b53a22e08fe76994c2d35a5b6b469590424a9953155afac"},
    {file = "coverage-6.3.2-cp310-cp310-manylinux_2_17_aarch64.manylinux2014_aarch64.whl", hash = "sha256:f9987b0354b06d4df0f4d3e0ec1ae76d7ce7cbca9a2f98c25041eb79eec766f1"},
    {file = "coverage-6.3.2-cp310-cp310-manylinux_2_5_i686.manylinux1_i686.manylinux_2_17_i686.manylinux2014_i686.whl", hash = "sha256:26e2deacd414fc2f97dd9f7676ee3eaecd299ca751412d89f40bc01557a6b1b4"},
    {file = "coverage-6.3.2-cp310-cp310-manylinux_2_5_x86_64.manylinux1_x86_64.manylinux_2_17_x86_64.manylinux2014_x86_64.whl", hash = "sha256:4dd8bafa458b5c7d061540f1ee9f18025a68e2d8471b3e858a9dad47c8d41903"},
    {file = "coverage-6.3.2-cp310-cp310-musllinux_1_1_aarch64.whl", hash = "sha256:46191097ebc381fbf89bdce207a6c107ac4ec0890d8d20f3360345ff5976155c"},
    {file = "coverage-6.3.2-cp310-cp310-musllinux_1_1_i686.whl", hash = "sha256:6f89d05e028d274ce4fa1a86887b071ae1755082ef94a6740238cd7a8178804f"},
    {file = "coverage-6.3.2-cp310-cp310-musllinux_1_1_x86_64.whl", hash = "sha256:58303469e9a272b4abdb9e302a780072c0633cdcc0165db7eec0f9e32f901e05"},
    {file = "coverage-6.3.2-cp310-cp310-win32.whl", hash = "sha256:2fea046bfb455510e05be95e879f0e768d45c10c11509e20e06d8fcaa31d9e39"},
    {file = "coverage-6.3.2-cp310-cp310-win_amd64.whl", hash = "sha256:a2a8b8bcc399edb4347a5ca8b9b87e7524c0967b335fbb08a83c8421489ddee1"},
    {file = "coverage-6.3.2-cp37-cp37m-macosx_10_9_x86_64.whl", hash = "sha256:f1555ea6d6da108e1999b2463ea1003fe03f29213e459145e70edbaf3e004aaa"},
    {file = "coverage-6.3.2-cp37-cp37m-manylinux_2_17_aarch64.manylinux2014_aarch64.whl", hash = "sha256:e5f4e1edcf57ce94e5475fe09e5afa3e3145081318e5fd1a43a6b4539a97e518"},
    {file = "coverage-6.3.2-cp37-cp37m-manylinux_2_5_i686.manylinux1_i686.manylinux_2_17_i686.manylinux2014_i686.whl", hash = "sha256:7a15dc0a14008f1da3d1ebd44bdda3e357dbabdf5a0b5034d38fcde0b5c234b7"},
    {file = "coverage-6.3.2-cp37-cp37m-manylinux_2_5_x86_64.manylinux1_x86_64.manylinux_2_17_x86_64.manylinux2014_x86_64.whl", hash = "sha256:21b7745788866028adeb1e0eca3bf1101109e2dc58456cb49d2d9b99a8c516e6"},
    {file = "coverage-6.3.2-cp37-cp37m-musllinux_1_1_aarch64.whl", hash = "sha256:8ce257cac556cb03be4a248d92ed36904a59a4a5ff55a994e92214cde15c5bad"},
    {file = "coverage-6.3.2-cp37-cp37m-musllinux_1_1_i686.whl", hash = "sha256:b0be84e5a6209858a1d3e8d1806c46214e867ce1b0fd32e4ea03f4bd8b2e3359"},
    {file = "coverage-6.3.2-cp37-cp37m-musllinux_1_1_x86_64.whl", hash = "sha256:acf53bc2cf7282ab9b8ba346746afe703474004d9e566ad164c91a7a59f188a4"},
    {file = "coverage-6.3.2-cp37-cp37m-win32.whl", hash = "sha256:8bdde1177f2311ee552f47ae6e5aa7750c0e3291ca6b75f71f7ffe1f1dab3dca"},
    {file = "coverage-6.3.2-cp37-cp37m-win_amd64.whl", hash = "sha256:b31651d018b23ec463e95cf10070d0b2c548aa950a03d0b559eaa11c7e5a6fa3"},
    {file = "coverage-6.3.2-cp38-cp38-macosx_10_9_x86_64.whl", hash = "sha256:07e6db90cd9686c767dcc593dff16c8c09f9814f5e9c51034066cad3373b914d"},
    {file = "coverage-6.3.2-cp38-cp38-macosx_11_0_arm64.whl", hash = "sha256:2c6dbb42f3ad25760010c45191e9757e7dce981cbfb90e42feef301d71540059"},
    {file = "coverage-6.3.2-cp38-cp38-manylinux_2_17_aarch64.manylinux2014_aarch64.whl", hash = "sha256:c76aeef1b95aff3905fb2ae2d96e319caca5b76fa41d3470b19d4e4a3a313512"},
    {file = "coverage-6.3.2-cp38-cp38-manylinux_2_5_i686.manylinux1_i686.manylinux_2_17_i686.manylinux2014_i686.whl", hash = "sha256:8cf5cfcb1521dc3255d845d9dca3ff204b3229401994ef8d1984b32746bb45ca"},
    {file = "coverage-6.3.2-cp38-cp38-manylinux_2_5_x86_64.manylinux1_x86_64.manylinux_2_17_x86_64.manylinux2014_x86_64.whl", hash = "sha256:8fbbdc8d55990eac1b0919ca69eb5a988a802b854488c34b8f37f3e2025fa90d"},
    {file = "coverage-6.3.2-cp38-cp38-musllinux_1_1_aarch64.whl", hash = "sha256:ec6bc7fe73a938933d4178c9b23c4e0568e43e220aef9472c4f6044bfc6dd0f0"},
    {file = "coverage-6.3.2-cp38-cp38-musllinux_1_1_i686.whl", hash = "sha256:9baff2a45ae1f17c8078452e9e5962e518eab705e50a0aa8083733ea7d45f3a6"},
    {file = "coverage-6.3.2-cp38-cp38-musllinux_1_1_x86_64.whl", hash = "sha256:fd9e830e9d8d89b20ab1e5af09b32d33e1a08ef4c4e14411e559556fd788e6b2"},
    {file = "coverage-6.3.2-cp38-cp38-win32.whl", hash = "sha256:f7331dbf301b7289013175087636bbaf5b2405e57259dd2c42fdcc9fcc47325e"},
    {file = "coverage-6.3.2-cp38-cp38-win_amd64.whl", hash = "sha256:68353fe7cdf91f109fc7d474461b46e7f1f14e533e911a2a2cbb8b0fc8613cf1"},
    {file = "coverage-6.3.2-cp39-cp39-macosx_10_9_x86_64.whl", hash = "sha256:b78e5afb39941572209f71866aa0b206c12f0109835aa0d601e41552f9b3e620"},
    {file = "coverage-6.3.2-cp39-cp39-macosx_11_0_arm64.whl", hash = "sha256:4e21876082ed887baed0146fe222f861b5815455ada3b33b890f4105d806128d"},
    {file = "coverage-6.3.2-cp39-cp39-manylinux_2_17_aarch64.manylinux2014_aarch64.whl", hash = "sha256:34626a7eee2a3da12af0507780bb51eb52dca0e1751fd1471d0810539cefb536"},
    {file = "coverage-6.3.2-cp39-cp39-manylinux_2_5_i686.manylinux1_i686.manylinux_2_17_i686.manylinux2014_i686.whl", hash = "sha256:1ebf730d2381158ecf3dfd4453fbca0613e16eaa547b4170e2450c9707665ce7"},
    {file = "coverage-6.3.2-cp39-cp39-manylinux_2_5_x86_64.manylinux1_x86_64.manylinux_2_17_x86_64.manylinux2014_x86_64.whl", hash = "sha256:dd6fe30bd519694b356cbfcaca9bd5c1737cddd20778c6a581ae20dc8c04def2"},
    {file = "coverage-6.3.2-cp39-cp39-musllinux_1_1_aarch64.whl", hash = "sha256:96f8a1cb43ca1422f36492bebe63312d396491a9165ed3b9231e778d43a7fca4"},
    {file = "coverage-6.3.2-cp39-cp39-musllinux_1_1_i686.whl", hash = "sha256:dd035edafefee4d573140a76fdc785dc38829fe5a455c4bb12bac8c20cfc3d69"},
    {file = "coverage-6.3.2-cp39-cp39-musllinux_1_1_x86_64.whl", hash = "sha256:5ca5aeb4344b30d0bec47481536b8ba1181d50dbe783b0e4ad03c95dc1296684"},
    {file = "coverage-6.3.2-cp39-cp39-win32.whl", hash = "sha256:f5fa5803f47e095d7ad8443d28b01d48c0359484fec1b9d8606d0e3282084bc4"},
    {file = "coverage-6.3.2-cp39-cp39-win_amd64.whl", hash = "sha256:9548f10d8be799551eb3a9c74bbf2b4934ddb330e08a73320123c07f95cc2d92"},
    {file = "coverage-6.3.2-pp36.pp37.pp38-none-any.whl", hash = "sha256:18d520c6860515a771708937d2f78f63cc47ab3b80cb78e86573b0a760161faf"},
    {file = "coverage-6.3.2.tar.gz", hash = "sha256:03e2a7826086b91ef345ff18742ee9fc47a6839ccd517061ef8fa1976e652ce9"},
]
defusedxml = [
    {file = "defusedxml-0.7.1-py2.py3-none-any.whl", hash = "sha256:a352e7e428770286cc899e2542b6cdaedb2b4953ff269a210103ec58f6198a61"},
    {file = "defusedxml-0.7.1.tar.gz", hash = "sha256:1bb3032db185915b62d7c6209c5a8792be6a32ab2fedacc84e01b52c51aa3e69"},
]
distlib = [
    {file = "distlib-0.3.4-py2.py3-none-any.whl", hash = "sha256:6564fe0a8f51e734df6333d08b8b94d4ea8ee6b99b5ed50613f731fd4089f34b"},
    {file = "distlib-0.3.4.zip", hash = "sha256:e4b58818180336dc9c529bfb9a0b58728ffc09ad92027a3f30b7cd91e3458579"},
]
filelock = [
    {file = "filelock-3.6.0-py3-none-any.whl", hash = "sha256:f8314284bfffbdcfa0ff3d7992b023d4c628ced6feb957351d4c48d059f56bc0"},
    {file = "filelock-3.6.0.tar.gz", hash = "sha256:9cd540a9352e432c7246a48fe4e8712b10acb1df2ad1f30e8c070b82ae1fed85"},
]
genbadge = [
    {file = "genbadge-1.0.6-py2.py3-none-any.whl", hash = "sha256:a47e6996a8a4223132ab08e3ad9bade2cb997e68a03162ff5d122469e9d6a5c6"},
    {file = "genbadge-1.0.6.tar.gz", hash = "sha256:7c52589f596bccf39cc7b9a70f5855985580911c978e7d3e5351701c4c21aaa7"},
]
gitdb = [
    {file = "gitdb-4.0.9-py3-none-any.whl", hash = "sha256:8033ad4e853066ba6ca92050b9df2f89301b8fc8bf7e9324d412a63f8bf1a8fd"},
    {file = "gitdb-4.0.9.tar.gz", hash = "sha256:bac2fd45c0a1c9cf619e63a90d62bdc63892ef92387424b855792a6cabe789aa"},
]
gitpython = [
    {file = "GitPython-3.1.27-py3-none-any.whl", hash = "sha256:5b68b000463593e05ff2b261acff0ff0972df8ab1b70d3cdbd41b546c8b8fc3d"},
    {file = "GitPython-3.1.27.tar.gz", hash = "sha256:1c885ce809e8ba2d88a29befeb385fcea06338d3640712b59ca623c220bb5704"},
]
identify = [
    {file = "identify-2.4.12-py2.py3-none-any.whl", hash = "sha256:5f06b14366bd1facb88b00540a1de05b69b310cbc2654db3c7e07fa3a4339323"},
    {file = "identify-2.4.12.tar.gz", hash = "sha256:3f3244a559290e7d3deb9e9adc7b33594c1bc85a9dd82e0f1be519bf12a1ec17"},
]
idna = [
    {file = "idna-3.3-py3-none-any.whl", hash = "sha256:84d9dd047ffa80596e0f246e2eab0b391788b0503584e8945f2368256d2735ff"},
    {file = "idna-3.3.tar.gz", hash = "sha256:9d643ff0a55b762d5cdb124b8eaa99c66322e2157b69160bc32796e824360e6d"},
]
iniconfig = [
    {file = "iniconfig-1.1.1-py2.py3-none-any.whl", hash = "sha256:011e24c64b7f47f6ebd835bb12a743f2fbe9a26d4cecaa7f53bc4f35ee9da8b3"},
    {file = "iniconfig-1.1.1.tar.gz", hash = "sha256:bc3af051d7d14b2ee5ef9969666def0cd1a000e121eaea580d4a313df4b37f32"},
]
interrogate = [
    {file = "interrogate-1.5.0-py3-none-any.whl", hash = "sha256:a4ccc5cbd727c74acc98dee6f5e79ef264c0bcfa66b68d4e123069b2af89091a"},
    {file = "interrogate-1.5.0.tar.gz", hash = "sha256:b6f325f0aa84ac3ac6779d8708264d366102226c5af7d69058cecffcff7a6d6c"},
]
isort = [
    {file = "isort-5.10.1-py3-none-any.whl", hash = "sha256:6f62d78e2f89b4500b080fe3a81690850cd254227f27f75c3a0c491a1f351ba7"},
    {file = "isort-5.10.1.tar.gz", hash = "sha256:e8443a5e7a020e9d7f97f1d7d9cd17c88bcb3bc7e218bf9cf5095fe550be2951"},
]
lazy-object-proxy = [
    {file = "lazy-object-proxy-1.7.1.tar.gz", hash = "sha256:d609c75b986def706743cdebe5e47553f4a5a1da9c5ff66d76013ef396b5a8a4"},
    {file = "lazy_object_proxy-1.7.1-cp310-cp310-macosx_10_9_x86_64.whl", hash = "sha256:bb8c5fd1684d60a9902c60ebe276da1f2281a318ca16c1d0a96db28f62e9166b"},
    {file = "lazy_object_proxy-1.7.1-cp310-cp310-manylinux_2_17_aarch64.manylinux2014_aarch64.whl", hash = "sha256:a57d51ed2997e97f3b8e3500c984db50a554bb5db56c50b5dab1b41339b37e36"},
    {file = "lazy_object_proxy-1.7.1-cp310-cp310-manylinux_2_5_x86_64.manylinux1_x86_64.manylinux_2_17_x86_64.manylinux2014_x86_64.whl", hash = "sha256:fd45683c3caddf83abbb1249b653a266e7069a09f486daa8863fb0e7496a9fdb"},
    {file = "lazy_object_proxy-1.7.1-cp310-cp310-musllinux_1_1_aarch64.whl", hash = "sha256:8561da8b3dd22d696244d6d0d5330618c993a215070f473b699e00cf1f3f6443"},
    {file = "lazy_object_proxy-1.7.1-cp310-cp310-musllinux_1_1_x86_64.whl", hash = "sha256:fccdf7c2c5821a8cbd0a9440a456f5050492f2270bd54e94360cac663398739b"},
    {file = "lazy_object_proxy-1.7.1-cp310-cp310-win32.whl", hash = "sha256:898322f8d078f2654d275124a8dd19b079080ae977033b713f677afcfc88e2b9"},
    {file = "lazy_object_proxy-1.7.1-cp310-cp310-win_amd64.whl", hash = "sha256:85b232e791f2229a4f55840ed54706110c80c0a210d076eee093f2b2e33e1bfd"},
    {file = "lazy_object_proxy-1.7.1-cp36-cp36m-macosx_10_9_x86_64.whl", hash = "sha256:46ff647e76f106bb444b4533bb4153c7370cdf52efc62ccfc1a28bdb3cc95442"},
    {file = "lazy_object_proxy-1.7.1-cp36-cp36m-manylinux_2_17_aarch64.manylinux2014_aarch64.whl", hash = "sha256:12f3bb77efe1367b2515f8cb4790a11cffae889148ad33adad07b9b55e0ab22c"},
    {file = "lazy_object_proxy-1.7.1-cp36-cp36m-manylinux_2_5_x86_64.manylinux1_x86_64.manylinux_2_17_x86_64.manylinux2014_x86_64.whl", hash = "sha256:c19814163728941bb871240d45c4c30d33b8a2e85972c44d4e63dd7107faba44"},
    {file = "lazy_object_proxy-1.7.1-cp36-cp36m-musllinux_1_1_aarch64.whl", hash = "sha256:e40f2013d96d30217a51eeb1db28c9ac41e9d0ee915ef9d00da639c5b63f01a1"},
    {file = "lazy_object_proxy-1.7.1-cp36-cp36m-musllinux_1_1_x86_64.whl", hash = "sha256:2052837718516a94940867e16b1bb10edb069ab475c3ad84fd1e1a6dd2c0fcfc"},
    {file = "lazy_object_proxy-1.7.1-cp36-cp36m-win32.whl", hash = "sha256:6a24357267aa976abab660b1d47a34aaf07259a0c3859a34e536f1ee6e76b5bb"},
    {file = "lazy_object_proxy-1.7.1-cp36-cp36m-win_amd64.whl", hash = "sha256:6aff3fe5de0831867092e017cf67e2750c6a1c7d88d84d2481bd84a2e019ec35"},
    {file = "lazy_object_proxy-1.7.1-cp37-cp37m-macosx_10_9_x86_64.whl", hash = "sha256:6a6e94c7b02641d1311228a102607ecd576f70734dc3d5e22610111aeacba8a0"},
    {file = "lazy_object_proxy-1.7.1-cp37-cp37m-manylinux_2_17_aarch64.manylinux2014_aarch64.whl", hash = "sha256:c4ce15276a1a14549d7e81c243b887293904ad2d94ad767f42df91e75fd7b5b6"},
    {file = "lazy_object_proxy-1.7.1-cp37-cp37m-manylinux_2_5_x86_64.manylinux1_x86_64.manylinux_2_17_x86_64.manylinux2014_x86_64.whl", hash = "sha256:e368b7f7eac182a59ff1f81d5f3802161932a41dc1b1cc45c1f757dc876b5d2c"},
    {file = "lazy_object_proxy-1.7.1-cp37-cp37m-musllinux_1_1_aarch64.whl", hash = "sha256:6ecbb350991d6434e1388bee761ece3260e5228952b1f0c46ffc800eb313ff42"},
    {file = "lazy_object_proxy-1.7.1-cp37-cp37m-musllinux_1_1_x86_64.whl", hash = "sha256:553b0f0d8dbf21890dd66edd771f9b1b5f51bd912fa5f26de4449bfc5af5e029"},
    {file = "lazy_object_proxy-1.7.1-cp37-cp37m-win32.whl", hash = "sha256:c7a683c37a8a24f6428c28c561c80d5f4fd316ddcf0c7cab999b15ab3f5c5c69"},
    {file = "lazy_object_proxy-1.7.1-cp37-cp37m-win_amd64.whl", hash = "sha256:df2631f9d67259dc9620d831384ed7732a198eb434eadf69aea95ad18c587a28"},
    {file = "lazy_object_proxy-1.7.1-cp38-cp38-macosx_10_9_x86_64.whl", hash = "sha256:07fa44286cda977bd4803b656ffc1c9b7e3bc7dff7d34263446aec8f8c96f88a"},
    {file = "lazy_object_proxy-1.7.1-cp38-cp38-manylinux_2_17_aarch64.manylinux2014_aarch64.whl", hash = "sha256:4dca6244e4121c74cc20542c2ca39e5c4a5027c81d112bfb893cf0790f96f57e"},
    {file = "lazy_object_proxy-1.7.1-cp38-cp38-manylinux_2_5_x86_64.manylinux1_x86_64.manylinux_2_17_x86_64.manylinux2014_x86_64.whl", hash = "sha256:91ba172fc5b03978764d1df5144b4ba4ab13290d7bab7a50f12d8117f8630c38"},
    {file = "lazy_object_proxy-1.7.1-cp38-cp38-musllinux_1_1_aarch64.whl", hash = "sha256:043651b6cb706eee4f91854da4a089816a6606c1428fd391573ef8cb642ae4f7"},
    {file = "lazy_object_proxy-1.7.1-cp38-cp38-musllinux_1_1_x86_64.whl", hash = "sha256:b9e89b87c707dd769c4ea91f7a31538888aad05c116a59820f28d59b3ebfe25a"},
    {file = "lazy_object_proxy-1.7.1-cp38-cp38-win32.whl", hash = "sha256:9d166602b525bf54ac994cf833c385bfcc341b364e3ee71e3bf5a1336e677b55"},
    {file = "lazy_object_proxy-1.7.1-cp38-cp38-win_amd64.whl", hash = "sha256:8f3953eb575b45480db6568306893f0bd9d8dfeeebd46812aa09ca9579595148"},
    {file = "lazy_object_proxy-1.7.1-cp39-cp39-macosx_10_9_x86_64.whl", hash = "sha256:dd7ed7429dbb6c494aa9bc4e09d94b778a3579be699f9d67da7e6804c422d3de"},
    {file = "lazy_object_proxy-1.7.1-cp39-cp39-manylinux_2_17_aarch64.manylinux2014_aarch64.whl", hash = "sha256:70ed0c2b380eb6248abdef3cd425fc52f0abd92d2b07ce26359fcbc399f636ad"},
    {file = "lazy_object_proxy-1.7.1-cp39-cp39-manylinux_2_5_x86_64.manylinux1_x86_64.manylinux_2_17_x86_64.manylinux2014_x86_64.whl", hash = "sha256:7096a5e0c1115ec82641afbdd70451a144558ea5cf564a896294e346eb611be1"},
    {file = "lazy_object_proxy-1.7.1-cp39-cp39-musllinux_1_1_aarch64.whl", hash = "sha256:f769457a639403073968d118bc70110e7dce294688009f5c24ab78800ae56dc8"},
    {file = "lazy_object_proxy-1.7.1-cp39-cp39-musllinux_1_1_x86_64.whl", hash = "sha256:39b0e26725c5023757fc1ab2a89ef9d7ab23b84f9251e28f9cc114d5b59c1b09"},
    {file = "lazy_object_proxy-1.7.1-cp39-cp39-win32.whl", hash = "sha256:2130db8ed69a48a3440103d4a520b89d8a9405f1b06e2cc81640509e8bf6548f"},
    {file = "lazy_object_proxy-1.7.1-cp39-cp39-win_amd64.whl", hash = "sha256:677ea950bef409b47e51e733283544ac3d660b709cfce7b187f5ace137960d61"},
    {file = "lazy_object_proxy-1.7.1-pp37.pp38-none-any.whl", hash = "sha256:d66906d5785da8e0be7360912e99c9188b70f52c422f9fc18223347235691a84"},
]
mccabe = [
    {file = "mccabe-0.6.1-py2.py3-none-any.whl", hash = "sha256:ab8a6258860da4b6677da4bd2fe5dc2c659cff31b3ee4f7f5d64e79735b80d42"},
    {file = "mccabe-0.6.1.tar.gz", hash = "sha256:dd8d182285a0fe56bace7f45b5e7d1a6ebcbf524e8f3bd87eb0f125271b8831f"},
]
mock = [
    {file = "mock-4.0.3-py3-none-any.whl", hash = "sha256:122fcb64ee37cfad5b3f48d7a7d51875d7031aaf3d8be7c42e2bee25044eee62"},
    {file = "mock-4.0.3.tar.gz", hash = "sha256:7d3fbbde18228f4ff2f1f119a45cdffa458b4c0dee32eb4d2bb2f82554bac7bc"},
]
mypy = [
    {file = "mypy-0.931-cp310-cp310-macosx_10_9_x86_64.whl", hash = "sha256:3c5b42d0815e15518b1f0990cff7a705805961613e701db60387e6fb663fe78a"},
    {file = "mypy-0.931-cp310-cp310-macosx_11_0_arm64.whl", hash = "sha256:c89702cac5b302f0c5d33b172d2b55b5df2bede3344a2fbed99ff96bddb2cf00"},
    {file = "mypy-0.931-cp310-cp310-manylinux_2_5_x86_64.manylinux1_x86_64.manylinux_2_12_x86_64.manylinux2010_x86_64.whl", hash = "sha256:300717a07ad09525401a508ef5d105e6b56646f7942eb92715a1c8d610149714"},
    {file = "mypy-0.931-cp310-cp310-win_amd64.whl", hash = "sha256:7b3f6f557ba4afc7f2ce6d3215d5db279bcf120b3cfd0add20a5d4f4abdae5bc"},
    {file = "mypy-0.931-cp36-cp36m-macosx_10_9_x86_64.whl", hash = "sha256:1bf752559797c897cdd2c65f7b60c2b6969ffe458417b8d947b8340cc9cec08d"},
    {file = "mypy-0.931-cp36-cp36m-manylinux_2_5_x86_64.manylinux1_x86_64.manylinux_2_12_x86_64.manylinux2010_x86_64.whl", hash = "sha256:4365c60266b95a3f216a3047f1d8e3f895da6c7402e9e1ddfab96393122cc58d"},
    {file = "mypy-0.931-cp36-cp36m-win_amd64.whl", hash = "sha256:1b65714dc296a7991000b6ee59a35b3f550e0073411ac9d3202f6516621ba66c"},
    {file = "mypy-0.931-cp37-cp37m-macosx_10_9_x86_64.whl", hash = "sha256:e839191b8da5b4e5d805f940537efcaa13ea5dd98418f06dc585d2891d228cf0"},
    {file = "mypy-0.931-cp37-cp37m-manylinux_2_5_x86_64.manylinux1_x86_64.manylinux_2_12_x86_64.manylinux2010_x86_64.whl", hash = "sha256:50c7346a46dc76a4ed88f3277d4959de8a2bd0a0fa47fa87a4cde36fe247ac05"},
    {file = "mypy-0.931-cp37-cp37m-win_amd64.whl", hash = "sha256:d8f1ff62f7a879c9fe5917b3f9eb93a79b78aad47b533911b853a757223f72e7"},
    {file = "mypy-0.931-cp38-cp38-macosx_10_9_x86_64.whl", hash = "sha256:f9fe20d0872b26c4bba1c1be02c5340de1019530302cf2dcc85c7f9fc3252ae0"},
    {file = "mypy-0.931-cp38-cp38-macosx_11_0_arm64.whl", hash = "sha256:1b06268df7eb53a8feea99cbfff77a6e2b205e70bf31743e786678ef87ee8069"},
    {file = "mypy-0.931-cp38-cp38-manylinux_2_5_x86_64.manylinux1_x86_64.manylinux_2_12_x86_64.manylinux2010_x86_64.whl", hash = "sha256:8c11003aaeaf7cc2d0f1bc101c1cc9454ec4cc9cb825aef3cafff8a5fdf4c799"},
    {file = "mypy-0.931-cp38-cp38-win_amd64.whl", hash = "sha256:d9d2b84b2007cea426e327d2483238f040c49405a6bf4074f605f0156c91a47a"},
    {file = "mypy-0.931-cp39-cp39-macosx_10_9_x86_64.whl", hash = "sha256:ff3bf387c14c805ab1388185dd22d6b210824e164d4bb324b195ff34e322d166"},
    {file = "mypy-0.931-cp39-cp39-macosx_11_0_arm64.whl", hash = "sha256:5b56154f8c09427bae082b32275a21f500b24d93c88d69a5e82f3978018a0266"},
    {file = "mypy-0.931-cp39-cp39-manylinux_2_5_x86_64.manylinux1_x86_64.manylinux_2_12_x86_64.manylinux2010_x86_64.whl", hash = "sha256:8ca7f8c4b1584d63c9a0f827c37ba7a47226c19a23a753d52e5b5eddb201afcd"},
    {file = "mypy-0.931-cp39-cp39-win_amd64.whl", hash = "sha256:74f7eccbfd436abe9c352ad9fb65872cc0f1f0a868e9d9c44db0893440f0c697"},
    {file = "mypy-0.931-py3-none-any.whl", hash = "sha256:1171f2e0859cfff2d366da2c7092b06130f232c636a3f7301e3feb8b41f6377d"},
    {file = "mypy-0.931.tar.gz", hash = "sha256:0038b21890867793581e4cb0d810829f5fd4441aa75796b53033af3aa30430ce"},
]
mypy-extensions = [
    {file = "mypy_extensions-0.4.3-py2.py3-none-any.whl", hash = "sha256:090fedd75945a69ae91ce1303b5824f428daf5a028d2f6ab8a299250a846f15d"},
    {file = "mypy_extensions-0.4.3.tar.gz", hash = "sha256:2d82818f5bb3e369420cb3c4060a7970edba416647068eb4c5343488a6c604a8"},
]
nodeenv = [
    {file = "nodeenv-1.6.0-py2.py3-none-any.whl", hash = "sha256:621e6b7076565ddcacd2db0294c0381e01fd28945ab36bcf00f41c5daf63bef7"},
    {file = "nodeenv-1.6.0.tar.gz", hash = "sha256:3ef13ff90291ba2a4a7a4ff9a979b63ffdd00a464dbe04acf0ea6471517a4c2b"},
]
packaging = [
    {file = "packaging-21.3-py3-none-any.whl", hash = "sha256:ef103e05f519cdc783ae24ea4e2e0f508a9c99b2d4969652eed6a2e1ea5bd522"},
    {file = "packaging-21.3.tar.gz", hash = "sha256:dd47c42927d89ab911e606518907cc2d3a1f38bbd026385970643f9c5b8ecfeb"},
]
pbr = [
    {file = "pbr-5.8.1-py2.py3-none-any.whl", hash = "sha256:27108648368782d07bbf1cb468ad2e2eeef29086affd14087a6d04b7de8af4ec"},
    {file = "pbr-5.8.1.tar.gz", hash = "sha256:66bc5a34912f408bb3925bf21231cb6f59206267b7f63f3503ef865c1a292e25"},
]
pillow = [
    {file = "Pillow-9.1.1-cp310-cp310-macosx_10_10_x86_64.whl", hash = "sha256:42dfefbef90eb67c10c45a73a9bc1599d4dac920f7dfcbf4ec6b80cb620757fe"},
    {file = "Pillow-9.1.1-cp310-cp310-macosx_11_0_arm64.whl", hash = "sha256:ffde4c6fabb52891d81606411cbfaf77756e3b561b566efd270b3ed3791fde4e"},
    {file = "Pillow-9.1.1-cp310-cp310-manylinux_2_17_aarch64.manylinux2014_aarch64.whl", hash = "sha256:9c857532c719fb30fafabd2371ce9b7031812ff3889d75273827633bca0c4602"},
    {file = "Pillow-9.1.1-cp310-cp310-manylinux_2_17_i686.manylinux2014_i686.whl", hash = "sha256:59789a7d06c742e9d13b883d5e3569188c16acb02eeed2510fd3bfdbc1bd1530"},
    {file = "Pillow-9.1.1-cp310-cp310-manylinux_2_17_x86_64.manylinux2014_x86_64.whl", hash = "sha256:4d45dbe4b21a9679c3e8b3f7f4f42a45a7d3ddff8a4a16109dff0e1da30a35b2"},
    {file = "Pillow-9.1.1-cp310-cp310-musllinux_1_1_x86_64.whl", hash = "sha256:e9ed59d1b6ee837f4515b9584f3d26cf0388b742a11ecdae0d9237a94505d03a"},
    {file = "Pillow-9.1.1-cp310-cp310-win32.whl", hash = "sha256:b3fe2ff1e1715d4475d7e2c3e8dabd7c025f4410f79513b4ff2de3d51ce0fa9c"},
    {file = "Pillow-9.1.1-cp310-cp310-win_amd64.whl", hash = "sha256:5b650dbbc0969a4e226d98a0b440c2f07a850896aed9266b6fedc0f7e7834108"},
    {file = "Pillow-9.1.1-cp37-cp37m-macosx_10_10_x86_64.whl", hash = "sha256:0b4d5ad2cd3a1f0d1df882d926b37dbb2ab6c823ae21d041b46910c8f8cd844b"},
    {file = "Pillow-9.1.1-cp37-cp37m-manylinux_2_17_aarch64.manylinux2014_aarch64.whl", hash = "sha256:9370d6744d379f2de5d7fa95cdbd3a4d92f0b0ef29609b4b1687f16bc197063d"},
    {file = "Pillow-9.1.1-cp37-cp37m-manylinux_2_17_i686.manylinux2014_i686.whl", hash = "sha256:b761727ed7d593e49671d1827044b942dd2f4caae6e51bab144d4accf8244a84"},
    {file = "Pillow-9.1.1-cp37-cp37m-manylinux_2_17_x86_64.manylinux2014_x86_64.whl", hash = "sha256:8a66fe50386162df2da701b3722781cbe90ce043e7d53c1fd6bd801bca6b48d4"},
    {file = "Pillow-9.1.1-cp37-cp37m-win32.whl", hash = "sha256:2b291cab8a888658d72b575a03e340509b6b050b62db1f5539dd5cd18fd50578"},
    {file = "Pillow-9.1.1-cp37-cp37m-win_amd64.whl", hash = "sha256:1d4331aeb12f6b3791911a6da82de72257a99ad99726ed6b63f481c0184b6fb9"},
    {file = "Pillow-9.1.1-cp38-cp38-macosx_10_10_x86_64.whl", hash = "sha256:8844217cdf66eabe39567118f229e275f0727e9195635a15e0e4b9227458daaf"},
    {file = "Pillow-9.1.1-cp38-cp38-macosx_11_0_arm64.whl", hash = "sha256:b6617221ff08fbd3b7a811950b5c3f9367f6e941b86259843eab77c8e3d2b56b"},
    {file = "Pillow-9.1.1-cp38-cp38-manylinux_2_17_aarch64.manylinux2014_aarch64.whl", hash = "sha256:20d514c989fa28e73a5adbddd7a171afa5824710d0ab06d4e1234195d2a2e546"},
    {file = "Pillow-9.1.1-cp38-cp38-manylinux_2_17_i686.manylinux2014_i686.whl", hash = "sha256:088df396b047477dd1bbc7de6e22f58400dae2f21310d9e2ec2933b2ef7dfa4f"},
    {file = "Pillow-9.1.1-cp38-cp38-manylinux_2_17_x86_64.manylinux2014_x86_64.whl", hash = "sha256:53c27bd452e0f1bc4bfed07ceb235663a1df7c74df08e37fd6b03eb89454946a"},
    {file = "Pillow-9.1.1-cp38-cp38-musllinux_1_1_x86_64.whl", hash = "sha256:3f6c1716c473ebd1649663bf3b42702d0d53e27af8b64642be0dd3598c761fb1"},
    {file = "Pillow-9.1.1-cp38-cp38-win32.whl", hash = "sha256:c67db410508b9de9c4694c57ed754b65a460e4812126e87f5052ecf23a011a54"},
    {file = "Pillow-9.1.1-cp38-cp38-win_amd64.whl", hash = "sha256:f054b020c4d7e9786ae0404278ea318768eb123403b18453e28e47cdb7a0a4bf"},
    {file = "Pillow-9.1.1-cp39-cp39-macosx_10_10_x86_64.whl", hash = "sha256:c17770a62a71718a74b7548098a74cd6880be16bcfff5f937f900ead90ca8e92"},
    {file = "Pillow-9.1.1-cp39-cp39-macosx_11_0_arm64.whl", hash = "sha256:f3f6a6034140e9e17e9abc175fc7a266a6e63652028e157750bd98e804a8ed9a"},
    {file = "Pillow-9.1.1-cp39-cp39-manylinux_2_17_aarch64.manylinux2014_aarch64.whl", hash = "sha256:f372d0f08eff1475ef426344efe42493f71f377ec52237bf153c5713de987251"},
    {file = "Pillow-9.1.1-cp39-cp39-manylinux_2_17_i686.manylinux2014_i686.whl", hash = "sha256:09e67ef6e430f90caa093528bd758b0616f8165e57ed8d8ce014ae32df6a831d"},
    {file = "Pillow-9.1.1-cp39-cp39-manylinux_2_17_x86_64.manylinux2014_x86_64.whl", hash = "sha256:66daa16952d5bf0c9d5389c5e9df562922a59bd16d77e2a276e575d32e38afd1"},
    {file = "Pillow-9.1.1-cp39-cp39-musllinux_1_1_x86_64.whl", hash = "sha256:d78ca526a559fb84faaaf84da2dd4addef5edb109db8b81677c0bb1aad342601"},
    {file = "Pillow-9.1.1-cp39-cp39-win32.whl", hash = "sha256:55e74faf8359ddda43fee01bffbc5bd99d96ea508d8a08c527099e84eb708f45"},
    {file = "Pillow-9.1.1-cp39-cp39-win_amd64.whl", hash = "sha256:7c150dbbb4a94ea4825d1e5f2c5501af7141ea95825fadd7829f9b11c97aaf6c"},
    {file = "Pillow-9.1.1-pp37-pypy37_pp73-macosx_10_10_x86_64.whl", hash = "sha256:769a7f131a2f43752455cc72f9f7a093c3ff3856bf976c5fb53a59d0ccc704f6"},
    {file = "Pillow-9.1.1-pp37-pypy37_pp73-manylinux_2_17_i686.manylinux2014_i686.whl", hash = "sha256:488f3383cf5159907d48d32957ac6f9ea85ccdcc296c14eca1a4e396ecc32098"},
    {file = "Pillow-9.1.1-pp37-pypy37_pp73-manylinux_2_17_x86_64.manylinux2014_x86_64.whl", hash = "sha256:0b525a356680022b0af53385944026d3486fc8c013638cf9900eb87c866afb4c"},
    {file = "Pillow-9.1.1-pp38-pypy38_pp73-macosx_10_10_x86_64.whl", hash = "sha256:6e760cf01259a1c0a50f3c845f9cad1af30577fd8b670339b1659c6d0e7a41dd"},
    {file = "Pillow-9.1.1-pp38-pypy38_pp73-manylinux_2_17_i686.manylinux2014_i686.whl", hash = "sha256:a4165205a13b16a29e1ac57efeee6be2dfd5b5408122d59ef2145bc3239fa340"},
    {file = "Pillow-9.1.1-pp38-pypy38_pp73-manylinux_2_17_x86_64.manylinux2014_x86_64.whl", hash = "sha256:937a54e5694684f74dcbf6e24cc453bfc5b33940216ddd8f4cd8f0f79167f765"},
    {file = "Pillow-9.1.1-pp38-pypy38_pp73-win_amd64.whl", hash = "sha256:baf3be0b9446a4083cc0c5bb9f9c964034be5374b5bc09757be89f5d2fa247b8"},
    {file = "Pillow-9.1.1.tar.gz", hash = "sha256:7502539939b53d7565f3d11d87c78e7ec900d3c72945d4ee0e2f250d598309a0"},
]
platformdirs = [
    {file = "platformdirs-2.5.1-py3-none-any.whl", hash = "sha256:bcae7cab893c2d310a711b70b24efb93334febe65f8de776ee320b517471e227"},
    {file = "platformdirs-2.5.1.tar.gz", hash = "sha256:7535e70dfa32e84d4b34996ea99c5e432fa29a708d0f4e394bbcb2a8faa4f16d"},
]
pluggy = [
    {file = "pluggy-1.0.0-py2.py3-none-any.whl", hash = "sha256:74134bbf457f031a36d68416e1509f34bd5ccc019f0bcc952c7b909d06b37bd3"},
    {file = "pluggy-1.0.0.tar.gz", hash = "sha256:4224373bacce55f955a878bf9cfa763c1e360858e330072059e10bad68531159"},
]
pre-commit = [
    {file = "pre_commit-2.18.1-py2.py3-none-any.whl", hash = "sha256:02226e69564ebca1a070bd1f046af866aa1c318dbc430027c50ab832ed2b73f2"},
    {file = "pre_commit-2.18.1.tar.gz", hash = "sha256:5d445ee1fa8738d506881c5d84f83c62bb5be6b2838e32207433647e8e5ebe10"},
]
py = [
    {file = "py-1.11.0-py2.py3-none-any.whl", hash = "sha256:607c53218732647dff4acdfcd50cb62615cedf612e72d1724fb1a0cc6405b378"},
    {file = "py-1.11.0.tar.gz", hash = "sha256:51c75c4126074b472f746a24399ad32f6053d1b34b68d2fa41e558e6f4a98719"},
]
pylint = [
    {file = "pylint-2.12.2-py3-none-any.whl", hash = "sha256:daabda3f7ed9d1c60f52d563b1b854632fd90035bcf01443e234d3dc794e3b74"},
    {file = "pylint-2.12.2.tar.gz", hash = "sha256:9d945a73640e1fec07ee34b42f5669b770c759acd536ec7b16d7e4b87a9c9ff9"},
]
pyparsing = [
    {file = "pyparsing-3.0.7-py3-none-any.whl", hash = "sha256:a6c06a88f252e6c322f65faf8f418b16213b51bdfaece0524c1c1bc30c63c484"},
    {file = "pyparsing-3.0.7.tar.gz", hash = "sha256:18ee9022775d270c55187733956460083db60b37d0d0fb357445f3094eed3eea"},
]
pysnooper = [
    {file = "PySnooper-1.1.0-py2.py3-none-any.whl", hash = "sha256:985c0dddf701e1d69d25534ffd45fc02f2877b58bcb5788fb017077c65896bfa"},
    {file = "PySnooper-1.1.0.tar.gz", hash = "sha256:0fa932ad396d2bac089d4b1f94f0ce49cde4140ee64ddd24a4065fadea10fcc9"},
]
pytest = [
    {file = "pytest-7.0.1-py3-none-any.whl", hash = "sha256:9ce3ff477af913ecf6321fe337b93a2c0dcf2a0a1439c43f5452112c1e4280db"},
    {file = "pytest-7.0.1.tar.gz", hash = "sha256:e30905a0c131d3d94b89624a1cc5afec3e0ba2fbdb151867d8e0ebd49850f171"},
]
pytest-cov = [
    {file = "pytest-cov-3.0.0.tar.gz", hash = "sha256:e7f0f5b1617d2210a2cabc266dfe2f4c75a8d32fb89eafb7ad9d06f6d076d470"},
    {file = "pytest_cov-3.0.0-py3-none-any.whl", hash = "sha256:578d5d15ac4a25e5f961c938b85a05b09fdaae9deef3bb6de9a6e766622ca7a6"},
]
pytest-dependency = [
    {file = "pytest-dependency-0.5.1.tar.gz", hash = "sha256:c2a892906192663f85030a6ab91304e508e546cddfe557d692d61ec57a1d946b"},
]
python-decouple = [
    {file = "python-decouple-3.6.tar.gz", hash = "sha256:2838cdf77a5cf127d7e8b339ce14c25bceb3af3e674e039d4901ba16359968c7"},
    {file = "python_decouple-3.6-py3-none-any.whl", hash = "sha256:6cf502dc963a5c642ea5ead069847df3d916a6420cad5599185de6bab11d8c2e"},
]
pyyaml = [
    {file = "PyYAML-6.0-cp310-cp310-macosx_10_9_x86_64.whl", hash = "sha256:d4db7c7aef085872ef65a8fd7d6d09a14ae91f691dec3e87ee5ee0539d516f53"},
    {file = "PyYAML-6.0-cp310-cp310-macosx_11_0_arm64.whl", hash = "sha256:9df7ed3b3d2e0ecfe09e14741b857df43adb5a3ddadc919a2d94fbdf78fea53c"},
    {file = "PyYAML-6.0-cp310-cp310-manylinux_2_17_aarch64.manylinux2014_aarch64.whl", hash = "sha256:77f396e6ef4c73fdc33a9157446466f1cff553d979bd00ecb64385760c6babdc"},
    {file = "PyYAML-6.0-cp310-cp310-manylinux_2_17_s390x.manylinux2014_s390x.whl", hash = "sha256:a80a78046a72361de73f8f395f1f1e49f956c6be882eed58505a15f3e430962b"},
    {file = "PyYAML-6.0-cp310-cp310-manylinux_2_5_x86_64.manylinux1_x86_64.manylinux_2_12_x86_64.manylinux2010_x86_64.whl", hash = "sha256:f84fbc98b019fef2ee9a1cb3ce93e3187a6df0b2538a651bfb890254ba9f90b5"},
    {file = "PyYAML-6.0-cp310-cp310-win32.whl", hash = "sha256:2cd5df3de48857ed0544b34e2d40e9fac445930039f3cfe4bcc592a1f836d513"},
    {file = "PyYAML-6.0-cp310-cp310-win_amd64.whl", hash = "sha256:daf496c58a8c52083df09b80c860005194014c3698698d1a57cbcfa182142a3a"},
    {file = "PyYAML-6.0-cp36-cp36m-macosx_10_9_x86_64.whl", hash = "sha256:897b80890765f037df3403d22bab41627ca8811ae55e9a722fd0392850ec4d86"},
    {file = "PyYAML-6.0-cp36-cp36m-manylinux_2_17_aarch64.manylinux2014_aarch64.whl", hash = "sha256:50602afada6d6cbfad699b0c7bb50d5ccffa7e46a3d738092afddc1f9758427f"},
    {file = "PyYAML-6.0-cp36-cp36m-manylinux_2_17_s390x.manylinux2014_s390x.whl", hash = "sha256:48c346915c114f5fdb3ead70312bd042a953a8ce5c7106d5bfb1a5254e47da92"},
    {file = "PyYAML-6.0-cp36-cp36m-manylinux_2_5_x86_64.manylinux1_x86_64.manylinux_2_12_x86_64.manylinux2010_x86_64.whl", hash = "sha256:98c4d36e99714e55cfbaaee6dd5badbc9a1ec339ebfc3b1f52e293aee6bb71a4"},
    {file = "PyYAML-6.0-cp36-cp36m-win32.whl", hash = "sha256:0283c35a6a9fbf047493e3a0ce8d79ef5030852c51e9d911a27badfde0605293"},
    {file = "PyYAML-6.0-cp36-cp36m-win_amd64.whl", hash = "sha256:07751360502caac1c067a8132d150cf3d61339af5691fe9e87803040dbc5db57"},
    {file = "PyYAML-6.0-cp37-cp37m-macosx_10_9_x86_64.whl", hash = "sha256:819b3830a1543db06c4d4b865e70ded25be52a2e0631ccd2f6a47a2822f2fd7c"},
    {file = "PyYAML-6.0-cp37-cp37m-manylinux_2_17_aarch64.manylinux2014_aarch64.whl", hash = "sha256:473f9edb243cb1935ab5a084eb238d842fb8f404ed2193a915d1784b5a6b5fc0"},
    {file = "PyYAML-6.0-cp37-cp37m-manylinux_2_17_s390x.manylinux2014_s390x.whl", hash = "sha256:0ce82d761c532fe4ec3f87fc45688bdd3a4c1dc5e0b4a19814b9009a29baefd4"},
    {file = "PyYAML-6.0-cp37-cp37m-manylinux_2_5_x86_64.manylinux1_x86_64.manylinux_2_12_x86_64.manylinux2010_x86_64.whl", hash = "sha256:231710d57adfd809ef5d34183b8ed1eeae3f76459c18fb4a0b373ad56bedcdd9"},
    {file = "PyYAML-6.0-cp37-cp37m-win32.whl", hash = "sha256:c5687b8d43cf58545ade1fe3e055f70eac7a5a1a0bf42824308d868289a95737"},
    {file = "PyYAML-6.0-cp37-cp37m-win_amd64.whl", hash = "sha256:d15a181d1ecd0d4270dc32edb46f7cb7733c7c508857278d3d378d14d606db2d"},
    {file = "PyYAML-6.0-cp38-cp38-macosx_10_9_x86_64.whl", hash = "sha256:0b4624f379dab24d3725ffde76559cff63d9ec94e1736b556dacdfebe5ab6d4b"},
    {file = "PyYAML-6.0-cp38-cp38-manylinux_2_17_aarch64.manylinux2014_aarch64.whl", hash = "sha256:213c60cd50106436cc818accf5baa1aba61c0189ff610f64f4a3e8c6726218ba"},
    {file = "PyYAML-6.0-cp38-cp38-manylinux_2_17_s390x.manylinux2014_s390x.whl", hash = "sha256:9fa600030013c4de8165339db93d182b9431076eb98eb40ee068700c9c813e34"},
    {file = "PyYAML-6.0-cp38-cp38-manylinux_2_5_x86_64.manylinux1_x86_64.manylinux_2_12_x86_64.manylinux2010_x86_64.whl", hash = "sha256:277a0ef2981ca40581a47093e9e2d13b3f1fbbeffae064c1d21bfceba2030287"},
    {file = "PyYAML-6.0-cp38-cp38-win32.whl", hash = "sha256:d4eccecf9adf6fbcc6861a38015c2a64f38b9d94838ac1810a9023a0609e1b78"},
    {file = "PyYAML-6.0-cp38-cp38-win_amd64.whl", hash = "sha256:1e4747bc279b4f613a09eb64bba2ba602d8a6664c6ce6396a4d0cd413a50ce07"},
    {file = "PyYAML-6.0-cp39-cp39-macosx_10_9_x86_64.whl", hash = "sha256:055d937d65826939cb044fc8c9b08889e8c743fdc6a32b33e2390f66013e449b"},
    {file = "PyYAML-6.0-cp39-cp39-macosx_11_0_arm64.whl", hash = "sha256:e61ceaab6f49fb8bdfaa0f92c4b57bcfbea54c09277b1b4f7ac376bfb7a7c174"},
    {file = "PyYAML-6.0-cp39-cp39-manylinux_2_17_aarch64.manylinux2014_aarch64.whl", hash = "sha256:d67d839ede4ed1b28a4e8909735fc992a923cdb84e618544973d7dfc71540803"},
    {file = "PyYAML-6.0-cp39-cp39-manylinux_2_17_s390x.manylinux2014_s390x.whl", hash = "sha256:cba8c411ef271aa037d7357a2bc8f9ee8b58b9965831d9e51baf703280dc73d3"},
    {file = "PyYAML-6.0-cp39-cp39-manylinux_2_5_x86_64.manylinux1_x86_64.manylinux_2_12_x86_64.manylinux2010_x86_64.whl", hash = "sha256:40527857252b61eacd1d9af500c3337ba8deb8fc298940291486c465c8b46ec0"},
    {file = "PyYAML-6.0-cp39-cp39-win32.whl", hash = "sha256:b5b9eccad747aabaaffbc6064800670f0c297e52c12754eb1d976c57e4f74dcb"},
    {file = "PyYAML-6.0-cp39-cp39-win_amd64.whl", hash = "sha256:b3d267842bf12586ba6c734f89d1f5b871df0273157918b0ccefa29deb05c21c"},
    {file = "PyYAML-6.0.tar.gz", hash = "sha256:68fb519c14306fec9720a2a5b45bc9f0c8d1b9c72adf45c37baedfcd949c35a2"},
]
requests = [
    {file = "requests-2.27.1-py2.py3-none-any.whl", hash = "sha256:f22fa1e554c9ddfd16e6e41ac79759e17be9e492b3587efa038054674760e72d"},
    {file = "requests-2.27.1.tar.gz", hash = "sha256:68d7c56fd5a8999887728ef304a6d12edc7be74f1cfa47714fc8b414525c9a61"},
]
responses = [
    {file = "responses-0.19.0-py3-none-any.whl", hash = "sha256:53354b5de163aa2074312c71d8ebccb8bd1ab336cff7053abb75e84dc5637abe"},
    {file = "responses-0.19.0.tar.gz", hash = "sha256:3fc29c3117e14136b833a0a6d4e7f1217c6301bf08b6086db468e12f1e3290e2"},
]
six = [
    {file = "six-1.16.0-py2.py3-none-any.whl", hash = "sha256:8abb2f1d86890a2dfb989f9a77cfcfd3e47c2a354b01111771326f8aa26e0254"},
    {file = "six-1.16.0.tar.gz", hash = "sha256:1e61c37477a1626458e36f7b1d82aa5c9b094fa4802892072e49de9c60c4c926"},
]
smmap = [
    {file = "smmap-5.0.0-py3-none-any.whl", hash = "sha256:2aba19d6a040e78d8b09de5c57e96207b09ed71d8e55ce0959eeee6c8e190d94"},
    {file = "smmap-5.0.0.tar.gz", hash = "sha256:c840e62059cd3be204b0c9c9f74be2c09d5648eddd4580d9314c3ecde0b30936"},
]
stevedore = [
    {file = "stevedore-3.5.0-py3-none-any.whl", hash = "sha256:a547de73308fd7e90075bb4d301405bebf705292fa90a90fc3bcf9133f58616c"},
    {file = "stevedore-3.5.0.tar.gz", hash = "sha256:f40253887d8712eaa2bb0ea3830374416736dc8ec0e22f5a65092c1174c44335"},
]
tabulate = [
    {file = "tabulate-0.8.9-py3-none-any.whl", hash = "sha256:d7c013fe7abbc5e491394e10fa845f8f32fe54f8dc60c6622c6cf482d25d47e4"},
    {file = "tabulate-0.8.9.tar.gz", hash = "sha256:eb1d13f25760052e8931f2ef80aaf6045a6cceb47514db8beab24cded16f13a7"},
]
toml = [
    {file = "toml-0.10.2-py2.py3-none-any.whl", hash = "sha256:806143ae5bfb6a3c6e736a764057db0e6a0e05e338b5630894a5f779cabb4f9b"},
    {file = "toml-0.10.2.tar.gz", hash = "sha256:b3bda1d108d5dd99f4a20d24d9c348e91c4db7ab1b749200bded2f839ccbe68f"},
]
tomli = [
    {file = "tomli-2.0.1-py3-none-any.whl", hash = "sha256:939de3e7a6161af0c887ef91b7d41a53e7c5a1ca976325f429cb46ea9bc30ecc"},
    {file = "tomli-2.0.1.tar.gz", hash = "sha256:de526c12914f0c550d15924c62d72abc48d6fe7364aa87328337a31007fe8a4f"},
]
types-mock = [
    {file = "types-mock-4.0.11.tar.gz", hash = "sha256:1d87d4d9d4dfda7bf77029b60f79fe0aef75d5d519169dccb742f8446213dcbd"},
    {file = "types_mock-4.0.11-py3-none-any.whl", hash = "sha256:c670c4c1700ee0cee50d25a68b55de7ef1f3758711de43228f04e278ec827ecc"},
]
types-pyyaml = [
    {file = "types-PyYAML-6.0.6.tar.gz", hash = "sha256:53c4379c7c8199d4fc5098060c51d58d38283e93d7f27bb80c8abe663456317d"},
    {file = "types_PyYAML-6.0.6-py3-none-any.whl", hash = "sha256:d3d99e0a37a2fd37f35a9e4b4f794034192dac2aea2efc84c1bcde00ed66e150"},
]
types-requests = [
    {file = "types-requests-2.28.2.tar.gz", hash = "sha256:398f88cd9302c796cb63d1021af2a1fb7ae507741a3d508edf8e0746d8c16a04"},
    {file = "types_requests-2.28.2-py3-none-any.whl", hash = "sha256:c164696bfdce0123901165c5f097a6cc4f6326268c65815d4b6a57eacfec5e81"},
]
types-urllib3 = [
    {file = "types-urllib3-1.26.10.tar.gz", hash = "sha256:a26898f530e6c3f43f25b907f2b884486868ffd56a9faa94cbf9b3eb6e165d6a"},
    {file = "types_urllib3-1.26.10-py3-none-any.whl", hash = "sha256:d755278d5ecd7a7a6479a190e54230f241f1a99c19b81518b756b19dc69e518c"},
]
typing-extensions = [
    {file = "typing_extensions-4.1.1-py3-none-any.whl", hash = "sha256:21c85e0fe4b9a155d0799430b0ad741cdce7e359660ccbd8b530613e8df88ce2"},
    {file = "typing_extensions-4.1.1.tar.gz", hash = "sha256:1a9462dcc3347a79b1f1c0271fbe79e844580bb598bafa1ed208b94da3cdcd42"},
]
urllib3 = [
    {file = "urllib3-1.26.8-py2.py3-none-any.whl", hash = "sha256:000ca7f471a233c2251c6c7023ee85305721bfdf18621ebff4fd17a8653427ed"},
    {file = "urllib3-1.26.8.tar.gz", hash = "sha256:0e7c33d9a63e7ddfcb86780aac87befc2fbddf46c58dbb487e0855f7ceec283c"},
]
virtualenv = [
    {file = "virtualenv-20.14.1-py2.py3-none-any.whl", hash = "sha256:e617f16e25b42eb4f6e74096b9c9e37713cf10bf30168fb4a739f3fa8f898a3a"},
    {file = "virtualenv-20.14.1.tar.gz", hash = "sha256:ef589a79795589aada0c1c5b319486797c03b67ac3984c48c669c0e4f50df3a5"},
]
wrapt = [
    {file = "wrapt-1.13.3-cp27-cp27m-macosx_10_9_x86_64.whl", hash = "sha256:e05e60ff3b2b0342153be4d1b597bbcfd8330890056b9619f4ad6b8d5c96a81a"},
    {file = "wrapt-1.13.3-cp27-cp27m-manylinux1_i686.whl", hash = "sha256:85148f4225287b6a0665eef08a178c15097366d46b210574a658c1ff5b377489"},
    {file = "wrapt-1.13.3-cp27-cp27m-manylinux1_x86_64.whl", hash = "sha256:2dded5496e8f1592ec27079b28b6ad2a1ef0b9296d270f77b8e4a3a796cf6909"},
    {file = "wrapt-1.13.3-cp27-cp27m-manylinux2010_i686.whl", hash = "sha256:e94b7d9deaa4cc7bac9198a58a7240aaf87fe56c6277ee25fa5b3aa1edebd229"},
    {file = "wrapt-1.13.3-cp27-cp27m-manylinux2010_x86_64.whl", hash = "sha256:498e6217523111d07cd67e87a791f5e9ee769f9241fcf8a379696e25806965af"},
    {file = "wrapt-1.13.3-cp27-cp27mu-manylinux1_i686.whl", hash = "sha256:ec7e20258ecc5174029a0f391e1b948bf2906cd64c198a9b8b281b811cbc04de"},
    {file = "wrapt-1.13.3-cp27-cp27mu-manylinux1_x86_64.whl", hash = "sha256:87883690cae293541e08ba2da22cacaae0a092e0ed56bbba8d018cc486fbafbb"},
    {file = "wrapt-1.13.3-cp27-cp27mu-manylinux2010_i686.whl", hash = "sha256:f99c0489258086308aad4ae57da9e8ecf9e1f3f30fa35d5e170b4d4896554d80"},
    {file = "wrapt-1.13.3-cp27-cp27mu-manylinux2010_x86_64.whl", hash = "sha256:6a03d9917aee887690aa3f1747ce634e610f6db6f6b332b35c2dd89412912bca"},
    {file = "wrapt-1.13.3-cp310-cp310-macosx_10_9_x86_64.whl", hash = "sha256:936503cb0a6ed28dbfa87e8fcd0a56458822144e9d11a49ccee6d9a8adb2ac44"},
    {file = "wrapt-1.13.3-cp310-cp310-manylinux_2_5_i686.manylinux1_i686.manylinux_2_12_i686.manylinux2010_i686.whl", hash = "sha256:f9c51d9af9abb899bd34ace878fbec8bf357b3194a10c4e8e0a25512826ef056"},
    {file = "wrapt-1.13.3-cp310-cp310-manylinux_2_5_x86_64.manylinux1_x86_64.manylinux_2_12_x86_64.manylinux2010_x86_64.whl", hash = "sha256:220a869982ea9023e163ba915077816ca439489de6d2c09089b219f4e11b6785"},
    {file = "wrapt-1.13.3-cp310-cp310-musllinux_1_1_i686.whl", hash = "sha256:0877fe981fd76b183711d767500e6b3111378ed2043c145e21816ee589d91096"},
    {file = "wrapt-1.13.3-cp310-cp310-musllinux_1_1_x86_64.whl", hash = "sha256:43e69ffe47e3609a6aec0fe723001c60c65305784d964f5007d5b4fb1bc6bf33"},
    {file = "wrapt-1.13.3-cp310-cp310-win32.whl", hash = "sha256:78dea98c81915bbf510eb6a3c9c24915e4660302937b9ae05a0947164248020f"},
    {file = "wrapt-1.13.3-cp310-cp310-win_amd64.whl", hash = "sha256:ea3e746e29d4000cd98d572f3ee2a6050a4f784bb536f4ac1f035987fc1ed83e"},
    {file = "wrapt-1.13.3-cp35-cp35m-manylinux1_i686.whl", hash = "sha256:8c73c1a2ec7c98d7eaded149f6d225a692caa1bd7b2401a14125446e9e90410d"},
    {file = "wrapt-1.13.3-cp35-cp35m-manylinux1_x86_64.whl", hash = "sha256:086218a72ec7d986a3eddb7707c8c4526d677c7b35e355875a0fe2918b059179"},
    {file = "wrapt-1.13.3-cp35-cp35m-manylinux2010_i686.whl", hash = "sha256:e92d0d4fa68ea0c02d39f1e2f9cb5bc4b4a71e8c442207433d8db47ee79d7aa3"},
    {file = "wrapt-1.13.3-cp35-cp35m-manylinux2010_x86_64.whl", hash = "sha256:d4a5f6146cfa5c7ba0134249665acd322a70d1ea61732723c7d3e8cc0fa80755"},
    {file = "wrapt-1.13.3-cp35-cp35m-win32.whl", hash = "sha256:8aab36778fa9bba1a8f06a4919556f9f8c7b33102bd71b3ab307bb3fecb21851"},
    {file = "wrapt-1.13.3-cp35-cp35m-win_amd64.whl", hash = "sha256:944b180f61f5e36c0634d3202ba8509b986b5fbaf57db3e94df11abee244ba13"},
    {file = "wrapt-1.13.3-cp36-cp36m-macosx_10_9_x86_64.whl", hash = "sha256:2ebdde19cd3c8cdf8df3fc165bc7827334bc4e353465048b36f7deeae8ee0918"},
    {file = "wrapt-1.13.3-cp36-cp36m-manylinux_2_5_i686.manylinux1_i686.manylinux_2_12_i686.manylinux2010_i686.whl", hash = "sha256:610f5f83dd1e0ad40254c306f4764fcdc846641f120c3cf424ff57a19d5f7ade"},
    {file = "wrapt-1.13.3-cp36-cp36m-manylinux_2_5_x86_64.manylinux1_x86_64.manylinux_2_12_x86_64.manylinux2010_x86_64.whl", hash = "sha256:5601f44a0f38fed36cc07db004f0eedeaadbdcec90e4e90509480e7e6060a5bc"},
    {file = "wrapt-1.13.3-cp36-cp36m-musllinux_1_1_i686.whl", hash = "sha256:e6906d6f48437dfd80464f7d7af1740eadc572b9f7a4301e7dd3d65db285cacf"},
    {file = "wrapt-1.13.3-cp36-cp36m-musllinux_1_1_x86_64.whl", hash = "sha256:766b32c762e07e26f50d8a3468e3b4228b3736c805018e4b0ec8cc01ecd88125"},
    {file = "wrapt-1.13.3-cp36-cp36m-win32.whl", hash = "sha256:5f223101f21cfd41deec8ce3889dc59f88a59b409db028c469c9b20cfeefbe36"},
    {file = "wrapt-1.13.3-cp36-cp36m-win_amd64.whl", hash = "sha256:f122ccd12fdc69628786d0c947bdd9cb2733be8f800d88b5a37c57f1f1d73c10"},
    {file = "wrapt-1.13.3-cp37-cp37m-macosx_10_9_x86_64.whl", hash = "sha256:46f7f3af321a573fc0c3586612db4decb7eb37172af1bc6173d81f5b66c2e068"},
    {file = "wrapt-1.13.3-cp37-cp37m-manylinux_2_5_i686.manylinux1_i686.manylinux_2_12_i686.manylinux2010_i686.whl", hash = "sha256:778fd096ee96890c10ce96187c76b3e99b2da44e08c9e24d5652f356873f6709"},
    {file = "wrapt-1.13.3-cp37-cp37m-manylinux_2_5_x86_64.manylinux1_x86_64.manylinux_2_12_x86_64.manylinux2010_x86_64.whl", hash = "sha256:0cb23d36ed03bf46b894cfec777eec754146d68429c30431c99ef28482b5c1df"},
    {file = "wrapt-1.13.3-cp37-cp37m-musllinux_1_1_i686.whl", hash = "sha256:96b81ae75591a795d8c90edc0bfaab44d3d41ffc1aae4d994c5aa21d9b8e19a2"},
    {file = "wrapt-1.13.3-cp37-cp37m-musllinux_1_1_x86_64.whl", hash = "sha256:7dd215e4e8514004c8d810a73e342c536547038fb130205ec4bba9f5de35d45b"},
    {file = "wrapt-1.13.3-cp37-cp37m-win32.whl", hash = "sha256:47f0a183743e7f71f29e4e21574ad3fa95676136f45b91afcf83f6a050914829"},
    {file = "wrapt-1.13.3-cp37-cp37m-win_amd64.whl", hash = "sha256:fd76c47f20984b43d93de9a82011bb6e5f8325df6c9ed4d8310029a55fa361ea"},
    {file = "wrapt-1.13.3-cp38-cp38-macosx_10_9_x86_64.whl", hash = "sha256:b73d4b78807bd299b38e4598b8e7bd34ed55d480160d2e7fdaabd9931afa65f9"},
    {file = "wrapt-1.13.3-cp38-cp38-manylinux_2_5_i686.manylinux1_i686.manylinux_2_12_i686.manylinux2010_i686.whl", hash = "sha256:ec9465dd69d5657b5d2fa6133b3e1e989ae27d29471a672416fd729b429eb554"},
    {file = "wrapt-1.13.3-cp38-cp38-manylinux_2_5_x86_64.manylinux1_x86_64.manylinux_2_12_x86_64.manylinux2010_x86_64.whl", hash = "sha256:dd91006848eb55af2159375134d724032a2d1d13bcc6f81cd8d3ed9f2b8e846c"},
    {file = "wrapt-1.13.3-cp38-cp38-musllinux_1_1_i686.whl", hash = "sha256:ae9de71eb60940e58207f8e71fe113c639da42adb02fb2bcbcaccc1ccecd092b"},
    {file = "wrapt-1.13.3-cp38-cp38-musllinux_1_1_x86_64.whl", hash = "sha256:51799ca950cfee9396a87f4a1240622ac38973b6df5ef7a41e7f0b98797099ce"},
    {file = "wrapt-1.13.3-cp38-cp38-win32.whl", hash = "sha256:4b9c458732450ec42578b5642ac53e312092acf8c0bfce140ada5ca1ac556f79"},
    {file = "wrapt-1.13.3-cp38-cp38-win_amd64.whl", hash = "sha256:7dde79d007cd6dfa65afe404766057c2409316135cb892be4b1c768e3f3a11cb"},
    {file = "wrapt-1.13.3-cp39-cp39-macosx_10_9_x86_64.whl", hash = "sha256:981da26722bebb9247a0601e2922cedf8bb7a600e89c852d063313102de6f2cb"},
    {file = "wrapt-1.13.3-cp39-cp39-manylinux_2_5_i686.manylinux1_i686.manylinux_2_12_i686.manylinux2010_i686.whl", hash = "sha256:705e2af1f7be4707e49ced9153f8d72131090e52be9278b5dbb1498c749a1e32"},
    {file = "wrapt-1.13.3-cp39-cp39-manylinux_2_5_x86_64.manylinux1_x86_64.manylinux_2_12_x86_64.manylinux2010_x86_64.whl", hash = "sha256:25b1b1d5df495d82be1c9d2fad408f7ce5ca8a38085e2da41bb63c914baadff7"},
    {file = "wrapt-1.13.3-cp39-cp39-musllinux_1_1_i686.whl", hash = "sha256:77416e6b17926d953b5c666a3cb718d5945df63ecf922af0ee576206d7033b5e"},
    {file = "wrapt-1.13.3-cp39-cp39-musllinux_1_1_x86_64.whl", hash = "sha256:865c0b50003616f05858b22174c40ffc27a38e67359fa1495605f96125f76640"},
    {file = "wrapt-1.13.3-cp39-cp39-win32.whl", hash = "sha256:0a017a667d1f7411816e4bf214646d0ad5b1da2c1ea13dec6c162736ff25a374"},
    {file = "wrapt-1.13.3-cp39-cp39-win_amd64.whl", hash = "sha256:81bd7c90d28a4b2e1df135bfbd7c23aee3050078ca6441bead44c42483f9ebfb"},
    {file = "wrapt-1.13.3.tar.gz", hash = "sha256:1fea9cd438686e6682271d36f3481a9f3636195578bab9ca3382e2f5f01fc185"},
]
>>>>>>> 41da8608
<|MERGE_RESOLUTION|>--- conflicted
+++ resolved
@@ -346,11 +346,7 @@
 
 [[package]]
 name = "pillow"
-<<<<<<< HEAD
 version = "9.2.0"
-=======
-version = "9.1.1"
->>>>>>> 41da8608
 description = "Python Imaging Library (Fork)"
 category = "dev"
 optional = false
@@ -710,73 +706,6 @@
 [metadata]
 lock-version = "1.1"
 python-versions = "^3.10"
-<<<<<<< HEAD
-content-hash = "30f52809b95b9afae2f23d81ca814eefe0070127f528b6ebe0fd721aa59caef7"
-
-[metadata.files]
-astroid = []
-atomicwrites = []
-attrs = []
-backoff = []
-bandit = []
-certifi = []
-cfgv = []
-charset-normalizer = []
-click = []
-colorama = []
-coverage = []
-defusedxml = []
-dill = []
-distlib = []
-filelock = []
-genbadge = []
-gitdb = []
-gitpython = []
-identify = []
-idna = []
-iniconfig = []
-interrogate = []
-isort = []
-lazy-object-proxy = []
-mccabe = []
-mock = []
-mypy = []
-mypy-extensions = []
-nodeenv = []
-packaging = []
-pbr = []
-pillow = []
-platformdirs = []
-pluggy = []
-pre-commit = []
-py = []
-pydantic = []
-pylint = []
-pyparsing = []
-pysnooper = []
-pytest = []
-pytest-cov = []
-pytest-dependency = []
-python-decouple = []
-pyyaml = []
-requests = []
-responses = []
-six = []
-smmap = []
-stevedore = []
-tabulate = []
-toml = []
-tomli = []
-tomlkit = []
-types-mock = []
-types-pyyaml = []
-types-requests = []
-types-urllib3 = []
-typing-extensions = []
-urllib3 = []
-virtualenv = []
-wrapt = []
-=======
 content-hash = "0aff8963ce486cee344b04934bafe0a14edb975071baf782fe9d909908ffbc3b"
 
 [metadata.files]
@@ -1222,5 +1151,4 @@
     {file = "wrapt-1.13.3-cp39-cp39-win32.whl", hash = "sha256:0a017a667d1f7411816e4bf214646d0ad5b1da2c1ea13dec6c162736ff25a374"},
     {file = "wrapt-1.13.3-cp39-cp39-win_amd64.whl", hash = "sha256:81bd7c90d28a4b2e1df135bfbd7c23aee3050078ca6441bead44c42483f9ebfb"},
     {file = "wrapt-1.13.3.tar.gz", hash = "sha256:1fea9cd438686e6682271d36f3481a9f3636195578bab9ca3382e2f5f01fc185"},
-]
->>>>>>> 41da8608
+]