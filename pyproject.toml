[tool.poetry]
name = "mytardis_ingestion"
version = "0.2.0"
description = ""
authors = ["Chris Seal <c.seal@auckland.ac.nz>"]

[tool.poetry.dependencies]
python = "^3.10"
requests = "^2.27.1"
backoff = "^2.2.1"
PyYAML = "^6.0"
python-decouple = "^3.6"
<<<<<<< HEAD
types-PyYAML = "^6.0.11"
pydantic = {extras = ["dotenv"], version = "^1.10.2"}
pytz = "^2022.2.1"
python-dateutil = "^2.8.2"
=======
types-PyYAML = "^6.0.12"
pydantic = "^1.10.2"
>>>>>>> 68a13fd1

[tool.poetry.dev-dependencies]
pytest = "^7.1.3"
mock = "^4.0.3"
pytest-dependency = "^0.5.1"
pylint = "^2.15.3"
interrogate = "^1.5.0"
mypy = "^0.982"
types-requests = "^2.28.11"
types-mock = "^4.0.11"
PySnooper = "^1.1.0"
responses = "^0.21.0"
pre-commit = "^2.18.1"
bandit = "^1.7.4"
pytest-cov = "^4.0.0"
genbadge = {extras = ["tests", "coverage"], version = "^1.0.6"}
click = "8.1.3"
<<<<<<< HEAD
coverage = {extras = ["toml"], version = "^6.3.2"}
pyright = "^1.1.254"
devtools = "^0.8.0"
=======
coverage = {extras = ["toml"], version = "^6.5.0"}
>>>>>>> 68a13fd1

[tool.isort]
profile = "black"

[tool.interrogate]
ignore-init-method = true
ignore-init-module = true
ignore-magic = false
ignore-semiprivate = false
ignore-private = false
ignore-property-decorators = false
ignore-module = true
ignore-nested-functions = false
ignore-nested-classes = true
ignore-setters = false
exclude = ["tests", "docs", "build"]
ignore-regex = ["^get$", "^mock_.*", ".*BaseClass.*", "^test$"]
verbose = 2
quiet = false
whitelist-regex = []
color = true
fail-under = 50

[tool.mypy]
mypy_path = [
	  "^src$"
	  ]
ignore_missing_imports = true
exclude = [
       "^tests/.*$",
       "^docs/.*$",
       ]
plugins = ["pydantic.mypy"]

[tool.bandit]
exclude_dirs = [
       	     "tests",
       	     "docs",
       	     ]

[tool.coverage.run]
omit = [
     "tests/*",
     "docs/*",
     "src/specific_implementations/*",
     "src/helpers/*"
     ]

[build-system]
requires = ["poetry-core>=1.0.0"]
build-backend = "poetry.core.masonry.api"<|MERGE_RESOLUTION|>--- conflicted
+++ resolved
@@ -10,15 +10,10 @@
 backoff = "^2.2.1"
 PyYAML = "^6.0"
 python-decouple = "^3.6"
-<<<<<<< HEAD
-types-PyYAML = "^6.0.11"
+types-PyYAML = "^6.0.12"
 pydantic = {extras = ["dotenv"], version = "^1.10.2"}
 pytz = "^2022.2.1"
 python-dateutil = "^2.8.2"
-=======
-types-PyYAML = "^6.0.12"
-pydantic = "^1.10.2"
->>>>>>> 68a13fd1
 
 [tool.poetry.dev-dependencies]
 pytest = "^7.1.3"
@@ -36,13 +31,9 @@
 pytest-cov = "^4.0.0"
 genbadge = {extras = ["tests", "coverage"], version = "^1.0.6"}
 click = "8.1.3"
-<<<<<<< HEAD
-coverage = {extras = ["toml"], version = "^6.3.2"}
+coverage = {extras = ["toml"], version = "^6.5.0"}
 pyright = "^1.1.254"
 devtools = "^0.8.0"
-=======
-coverage = {extras = ["toml"], version = "^6.5.0"}
->>>>>>> 68a13fd1
 
 [tool.isort]
 profile = "black"
