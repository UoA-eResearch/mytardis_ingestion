--- conflicted
+++ resolved
@@ -11,13 +11,7 @@
 PyYAML = "^6.0"
 python-decouple = "^3.6"
 types-PyYAML = "^6.0.11"
-<<<<<<< HEAD
-pydantic = "^1.9.1"
-python-dateutil = "^2.8.2"
-pytz = "^2022.1"
-=======
 pydantic = "^1.10.2"
->>>>>>> daea4863
 
 [tool.poetry.dev-dependencies]
 pytest = "^7.1.3"
