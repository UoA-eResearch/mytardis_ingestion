# pylint: disable-all
# noqa
# nosec
# type: ignore

"""NB: THIS WILL NOT WORK AS IT IS AND IS PROVIDED FOR INDICATIVE PURPOSES ONLY

Script to create the objects in MyTardis.

The workflow for these scripts are as follows:
-Extraction Plant
 -- Prospector: involves checking the files and metadata to
    see which files are worthy/unworthy of ingestion into MyTardis. Please
    note that this is not compulsory if the IME is used.
 -- Miner: involves converting and standardising the metadata so
    that it can be beneficiated. Please note that this is not compulsory if the
    IME is used.
 -- Beneficiating the metadata: involves parsing the mined or IME-produced
    metadata into raw dataclasses.

-Conveyor
   Taking datafile metadata from the extraction plant, we generate a list of
   of files to transfer into MyTardis, then move them using a configured
   Transport. This happens in a parallel process to the ingestion factory.

-Ingestion Factory
 -- Smelting: Refines the raw dataclasses into refined dataclasses which closely
    follows the MyTardis's data formats.
 -- Crucible: Swaps out directory paths in the metadata into URI's. Used mainly
    for locating datafiles in MyTardis's object store.
 -- Forges: Creates MyTardis objects, from the URI-converted dataclasses,
    in the MyTardis database.

For the extraction plant processes, there are two pathways that depends on
whether the IME is used. The rest of the steps remain the same from
beneficiation onwards.
"""

# ---Imports
import logging
from pathlib import Path

from src import profiles
from src.beneficiations.beneficiation import Beneficiation
from src.beneficiations.parsers.json_parser import JsonParser
from src.config.config import ConfigFromEnv
from src.conveyor.conveyor import Conveyor
from src.conveyor.transports.rsync import RsyncTransport
from src.crucible import crucible
from src.extraction_plant.extraction_plant import ExtractionPlant
from src.forges import forge
from src.helpers.mt_rest import MyTardisRESTFactory
from src.ingestion_factory.factory import IngestionFactory
from src.miners.miner import Miner
from src.overseers.overseer import Overseer
from src.profiles.profile_loader import ProfileLoader
from src.prospectors.prospector import Prospector
from src.smelters import smelter

# ---Constants
logger = logging.getLogger(__name__)
config = ConfigFromEnv()


# ---Code
def main():
    """Extracts and ingests metadata from dataclasses into MyTardis.

    The extraction is done using the ExtractionPlant class that runs the prospector, miner, and beneficiation

    The ingestion is done using the IngestionFactory class that runs the smelter, crucible, and forge
    """

    ###Extraction step
    pth = Path("Replace/This/With/Your/Ingestion/Path/Here")
    profile = "replace_this_with_your_profile_name"
    profile_loader = ProfileLoader(profile)

    prospector = Prospector(profile_loader.load_custom_prospector)
    miner = Miner(profile_loader.load_custom_miner)

    beneficiation = Beneficiation(profile_loader.load_custom_beneficiation)

    ext_plant = ExtractionPlant(prospector, miner, beneficiation)
    ingestible_dataclasses = ext_plant.run_extraction(pth)
    #  ingestibles = ext_plant.run_extraction(pth, bc.JSON_FORMAT) #for json files
<<<<<<< HEAD

    # Start conveyor to transfer datafiles.
    datafiles = ingestible_dataclasses.get_datafiles()
    rsync_transport = RsyncTransport(Path("/replace/with/your/transfer/destination"))
    conveyor = Conveyor(rsync_transport)
    conveyor_process = conveyor.initiate_transfer(pth, datafiles)
=======
>>>>>>> c2c508de

    ###Ingestion step
    mt_rest = MyTardisRESTFactory(config.auth, config.connection)
    overseer = Overseer(mt_rest)
    # TODO YJ complete the rest of the template script here once the ingestion factory is renovated
<<<<<<< HEAD

    # After metadata ingestion is done, wait for conveyor to finish.
    conveyor_process.join()
=======
>>>>>>> c2c508de


if __name__ == "__main__":
    main()<|MERGE_RESOLUTION|>--- conflicted
+++ resolved
@@ -84,26 +84,20 @@
     ext_plant = ExtractionPlant(prospector, miner, beneficiation)
     ingestible_dataclasses = ext_plant.run_extraction(pth)
     #  ingestibles = ext_plant.run_extraction(pth, bc.JSON_FORMAT) #for json files
-<<<<<<< HEAD
 
     # Start conveyor to transfer datafiles.
     datafiles = ingestible_dataclasses.get_datafiles()
     rsync_transport = RsyncTransport(Path("/replace/with/your/transfer/destination"))
     conveyor = Conveyor(rsync_transport)
     conveyor_process = conveyor.initiate_transfer(pth, datafiles)
-=======
->>>>>>> c2c508de
 
     ###Ingestion step
     mt_rest = MyTardisRESTFactory(config.auth, config.connection)
     overseer = Overseer(mt_rest)
     # TODO YJ complete the rest of the template script here once the ingestion factory is renovated
-<<<<<<< HEAD
 
     # After metadata ingestion is done, wait for conveyor to finish.
     conveyor_process.join()
-=======
->>>>>>> c2c508de
 
 
 if __name__ == "__main__":
