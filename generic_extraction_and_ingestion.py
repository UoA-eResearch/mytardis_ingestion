--- conflicted
+++ resolved
@@ -8,9 +8,9 @@
     see which files are worthy/unworthy of ingestion into MyTardis. Please
     note that this is not compulsory if the IME is used.
  -- Miner: involves converting and standardising the metadata so
-    that it can be beneficiated. Please note that this is not compulsory if the
+    that it can be beneficiated. Please note that this is not compulsory if the 
     IME is used.
- -- Beneficiating the metadata: involves parsing the mined or IME-produced
+ -- Beneficiating the metadata: involves parsing the mined or IME-produced 
     metadata into raw dataclasses.
 
 -Ingestion Factory
@@ -18,10 +18,10 @@
     follows the MyTardis's data formats.
  -- Crucible: Swaps out directory paths in the metadata into URI's. Used mainly
     for locating datafiles in MyTardis's object store.
- -- Forges: Creates MyTardis objects, from the URI-converted dataclasses,
+ -- Forges: Creates MyTardis objects, from the URI-converted dataclasses, 
     in the MyTardis database.
 
-For the extraction plant processes, there are two pathways that depends on
+For the extraction plant processes, there are two pathways that depends on 
 whether the IME is used. The rest of the steps remain the same from
 beneficiation onwards.
 """
@@ -74,26 +74,20 @@
     ext_plant = ExtractionPlant(prospector, miner, beneficiation)
     ingestible_dataclasses = ext_plant.run_extraction(pth)
     #  ingestibles = ext_plant.run_extraction(pth, bc.JSON_FORMAT) #for json files
-<<<<<<< HEAD
 
     # Start conveyor to transfer datafiles.
     datafiles = ingestible_dataclasses.get_datafiles()
     rsync_transport = RsyncTransport(Path("/replace/with/your/transfer/destination"))
     conveyor = Conveyor(rsync_transport)
     conveyor_process = conveyor.initiate_transfer(pth, datafiles)
-=======
->>>>>>> 53be77d7
 
     ###Ingestion step
     mt_rest = MyTardisRESTFactory(config.auth, config.connection)
     overseer = Overseer(mt_rest)
     # TODO YJ complete the rest of the template script here once the ingestion factory is renovated
-<<<<<<< HEAD
 
     # After metadata ingestion is done, wait for conveyor to finish.
     conveyor_process.join()
-=======
->>>>>>> 53be77d7
 
 
 if __name__ == "__main__":
